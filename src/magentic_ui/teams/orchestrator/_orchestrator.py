--- conflicted
+++ resolved
@@ -1320,7 +1320,6 @@
 
                 # increases iteration count
                 iteration += 1
-<<<<<<< HEAD
                 
                 # creates a BaseChatMessage instance and turns into a sequence
                 test_message = TextMessage(
@@ -1338,17 +1337,6 @@
                             await self._log_message_agentchat(
                                 f"[SENTINEL] Web surfer step: {response.chat_message.content}",
                                 metadata={"internal": "no", "type": "sentinel_debug"},
-=======
-                # Web Surfer Agent Check
-                # TODO Define these outside of the loop so we are not instantiating them every loop
-                # INSTEAD OF ONLY FOR WEB_SURFER, YOU CAN RETREIVE ANY AGENT, 
-                if agent_name == "web_surfer":
-                    web_surfer_container = (
-                        await self._runtime.try_get_underlying_agent_instance(
-                            AgentId(
-                                type=self._participant_name_to_topic_type[agent_name],
-                                key=self.id.key,
->>>>>>> f653297c
                             )
                     final_response = response
 
@@ -1363,92 +1351,15 @@
                         )
                     print("No content.")
 
-<<<<<<< HEAD
                 # appends the last agent message to the message history 
                 self._state.message_history.append(chat_message)
-=======
-                        # turns the BaseChatMessage into a Sequence
-                        test_message = [test_message]
-                        
-                        ## this approach did not work because it only performed one action
-                        ## it will return a Response object
-                        # response_obj = await web_surfer.on_messages(test_message, cancellation_token)                        
-                        # print(f"Response Object: {repr(response)}")
-                        # if response.chat_message:
-                        #     response_content = response.chat_message.content   
-                        #     print(f"response: {response_content}")
-                                 
-                        # uses streaming to get ALL responses
-                        final_response = None
-                        async for response in web_surfer.on_messages_stream(test_message, cancellation_token):
-                            if isinstance(response, Response):
-                                # logs each step of the process
-                                if response.chat_message:
-                                    ## commented out to reduce clutter
-                                    await self._log_message_agentchat(
-                                        f"[SENTINEL] Web surfer step: {response.chat_message.content}",
-                                        metadata={"internal": "no", "type": "sentinel_debug"},
-                                    )
-                            final_response = response
-
-                        #print(f"Final Response: {repr(final_response)}")
-
-
-                    # append the response's content to the message history
-                    if final_response and final_response.chat_message:
-                        content = ""
-                        # STORE ALL OF THIS AS SINGLE message
-                        chat_message = final_response.chat_message
-                        if isinstance(final_response.chat_message, TextMessage):
-                            content = final_response.chat_message.content
-                        elif isinstance(final_response.chat_message, MultiModalMessage):
-                            # handles MultiModalMessage content which can be a string or list
-                            if isinstance(final_response.chat_message.content, str):
-                                content = final_response.chat_message.content
-                            elif isinstance(final_response.chat_message.content, list):
-                                # extracts only the string content from the list, ignore images
-                                for item in final_response.chat_message.content:
-                                    if isinstance(item, str):
-                                        content = item
-                                        break
-                                if not content:  # fallback if no string found
-                                    content = "Response received with non-text content"
-                        else:
-                            content = "No content available"
->>>>>>> f653297c
-
-
-<<<<<<< HEAD
+
+
                 # TODO we also want to reset the state of the web surfer agent
                 # in the test I am trying with, I asked to check when the repository became private
                 # but the web surfer does not seem to refresh the page (so it doesn't see I privated it)
                 # but it successfully completed the step when I refreshed the page and it saw it was private!
                     
-=======
-                    # TODO we also want to reset the state of the web surfer agent
-                    # in the test I am trying with, I asked to check when the repository became private
-                    # but the web surfer does not seem to refresh the page (so it doesn't see I privated it)
-                    # but it successfully completed the step when I refreshed the page and it saw it was private!
-                       
-
-                # No Action Agent Check
-                elif agent_name == "no_action_agent":
-                    pass
-
-                # Get the agent's response (last message in history)
-                if len(self._state.message_history) > 0:
-                    last_message = self._state.message_history[-1]
-                    response_content = ""
-
-                    if isinstance(last_message, TextMessage):  # only text
-                        response_content = last_message.content
-                    elif isinstance(last_message, MultiModalMessage) and isinstance(
-                        last_message.content, str
-                    ):
-                        response_content = last_message.content
-                    else:
-                        response_content = "Unexpected message type or content"
->>>>>>> f653297c
 
                 # Check if condition is met
                 condition_met = False
@@ -1457,18 +1368,11 @@
                 if isinstance(step.condition, int):
                     condition_met = iteration >= step.condition
 
-<<<<<<< HEAD
                 # For string condition, check with an LLM if the condition is met
                 else:
                     # initializes empty context and adds the last message in the system
                     context: List[LLMMessage] = []
                     context.append(chat_message) # last agent message
-=======
-                        # initializes empty context and adds the last message in the system
-                        # TODO: context should be [message_from_agent, prompt below asking to reflect condition]
-                        context: List[LLMMessage] = []
-                        context.append(UserMessage(content=response_content, source="user"))
->>>>>>> f653297c
 
                     # checks if the previous message suffices the condition
                     context.append(
@@ -1505,6 +1409,8 @@
                 )
                 await asyncio.sleep(step.sleep_duration)
 
+
+            # exception
             except asyncio.CancelledError:
                 # Handle cancellation
                 return
