--- conflicted
+++ resolved
@@ -1398,10 +1398,7 @@
                 condition_met = None
                 reason = None
                 suggested_sleep_duration = step.sleep_duration
-<<<<<<< HEAD
-=======
                 suggested_sleep_duration_reason = "No reason provided"
->>>>>>> 659aaec4
                 # For integer condition, check if we've reached the required iterations
                 if isinstance(step.condition, int):
                     condition_met = iteration >= step.condition
@@ -1444,13 +1441,9 @@
                     suggested_sleep_duration = response_json.get(
                         "sleep_duration", step.sleep_duration
                     )
-<<<<<<< HEAD
-                # If condition met, return to complete the step
-=======
                     suggested_sleep_duration_reason = response_json.get(
                         "sleep_duration_reason", "No reason provided"
                     )
->>>>>>> 659aaec4
 
                 # If condition met, return to complete the step
                 if condition_met:
@@ -1476,12 +1469,6 @@
 
                     # Sleep before the next check
                     await self._log_message_agentchat(
-<<<<<<< HEAD
-                        f"(Check #{iteration}) Condition not satisfied: {reason} \n Sleeping for {suggested_sleep_duration}s before next check.",
-                        metadata={"internal": "no", "type": "sentinel_sleep"},
-                    )
-                    await asyncio.sleep(suggested_sleep_duration)
-=======
                         f"(Check #{iteration}) Condition not satisfied: {reason} \n Sleeping for {sleep_duration}s before next check.",
                         metadata={"internal": "no", "type": "sentinel_sleep"},
                     )
@@ -1491,7 +1478,6 @@
                             metadata={"internal": "no", "type": "sentinel_sleep"},
                         )
                     await asyncio.sleep(sleep_duration)
->>>>>>> 659aaec4
 
             # exception
             except asyncio.CancelledError:
