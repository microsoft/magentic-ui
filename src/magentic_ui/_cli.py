import asyncio
import json
import logging
import os
import signal
import sys
import types
from datetime import datetime
from pathlib import Path
from typing import Any, List, Literal, Optional, cast
from typing_extensions import Annotated

import typer
import yaml
from autogen_core import EVENT_LOGGER_NAME, CancellationToken
from .cli import Console, PrettyConsole
from .cli.pretty_console import (
    display_initial_user_task,
    display_orchestrator_welcome,
    clear_previous_lines,
    terminal_width,
)
from .task_team import get_task_team
from loguru import logger

from .agents.mcp._config import McpAgentConfig
from .magentic_ui_config import MagenticUIConfig, ModelClientConfigs, SentinelPlanConfig
from .types import RunPaths
from .utils import LLMCallFilter
from ._docker import (
    check_docker_running,
    check_browser_image,
    check_python_image,
    pull_browser_image,
    pull_python_image,
)

BOLD = "\033[1m"
RESET = "\033[0m"
MAGENTA = "\033[35m"
GREEN = "\033[32m"

# Create Typer app for CLI interface
app = typer.Typer(help="Magentic-UI CLI")


# Simple debug logging helper - no formatting, just output
# This lets the StylizedConsole handle all the formatting consistently
def log_debug(msg: str, debug: bool = False) -> None:
    """Log debug information if debug mode is enabled."""
    if debug:
        # Simple logging - StylizedConsole will handle formatting
        print(f"DEBUG: {msg}")


logging.basicConfig(level=logging.WARNING, handlers=[])
logger_llm = logging.getLogger(EVENT_LOGGER_NAME)
logger_llm.setLevel(logging.INFO)

ApprovalPolicy = Literal["always", "never", "auto-conservative", "auto-permissive"]


async def cancellable_input(
    prompt: str,
    cancellation_token: Optional[CancellationToken],
    input_type: Optional[str] = "text_input",
) -> str:
    # Copied from autogen_agentchat.agents.UserProxyAgent
    assert input_type in ["text_input", "approval"]
    log_debug(
        f"Starting cancellable_input with type: {input_type}",
        getattr(cancellation_token, "_debug", False),
    )

    # Suppress the "Enter your response:" prompt which appears at the wrong time in the UI
    if prompt.strip() == "Enter your response:":
        prompt = ""

    # Add a newline before the prompt to ensure it appears on a new line
    # This fixes the issue where the prompt appears on the same line as previous output
    if input_type == "text_input" and not prompt.startswith("\n"):
        prompt = f"\n{prompt}"

    task: asyncio.Task[str] = asyncio.create_task(asyncio.to_thread(input, prompt))
    if cancellation_token is not None:
        log_debug(
            "Linking cancellation token to input task",
            getattr(cancellation_token, "_debug", False),
        )
        cancellation_token.link_future(task)
    result = await task
    log_debug(
        f"Cancellable input completed with result length: {len(result)}",
        getattr(cancellation_token, "_debug", False),
    )
    return result


def setup_llm_logging(log_dir: str) -> None:
    """Set up logging to capture only LLM calls to a directory."""
    log_file = os.path.join(
        log_dir, f"llm_calls_{datetime.now().strftime('%Y%m%d_%H%M%S')}.log"
    )
    file_handler = logging.FileHandler(log_file)
    file_handler.setLevel(logging.INFO)
    formatter = logging.Formatter(
        "%(message)s"
    )  # Only log the message since it contains the JSON
    file_handler.setFormatter(formatter)
    file_handler.addFilter(LLMCallFilter())
    for handler in logger_llm.handlers[:]:  # Remove any existing handlers
        logger_llm.removeHandler(handler)
    logger_llm.addHandler(file_handler)
    log_debug(f"LLM logging configured to: {log_file}", True)


async def get_team(
    cooperative_planning: bool,
    autonomous_execution: bool,
    work_dir: str,
    reset: bool = False,
    task: str | None = None,
    final_answer_prompt: str | None = None,
    debug: bool = False,
    state_file: str = ".magentic_ui_state.json",
    internal_workspace_root: str | None = None,
    external_workspace_root: str | None = None,
    playwright_port: int = -1,
    novnc_port: int = -1,
    inside_docker: bool = False,
    model_context_token_limit: int = 128000,
    client_config: str | None = None,
    action_policy: ApprovalPolicy = "never",
    user_proxy_type: str | None = None,
    task_metadata: str | None = None,
    hints: str | None = None,
    answer: str | None = None,
    mcp_agents: List[McpAgentConfig] | None = None,
    use_pretty_ui: bool = True,
    run_without_docker: bool = False,
    browser_headless: bool = False,
    browser_local: bool = False,
    sentinel_tasks: bool = False,
    dynamic_sentinel_sleep: bool = False,
) -> None:
    log_debug("=== Starting get_team function ===", debug)
    log_debug(
        f"Args: cooperative_planning={cooperative_planning}, autonomous_execution={autonomous_execution}, reset={reset}",
        debug,
    )
    log_debug(
        f"Args: inside_docker={inside_docker}, action_policy={action_policy}, user_proxy_type={user_proxy_type}",
        debug,
    )

    if reset:
        # delete the state file if it exists
        if os.path.exists(state_file):
            log_debug(f"Deleting existing state file at: {state_file}", debug)
            os.remove(state_file)

    if inside_docker:
        log_debug("Running inside Docker container", debug)
        # Use environment variables as fallback if paths not provided
        if internal_workspace_root is None:
            internal_workspace_root = os.environ.get("INTERNAL_WORKSPACE_ROOT")
            log_debug(
                f"Using INTERNAL_WORKSPACE_ROOT from env: {internal_workspace_root}",
                debug,
            )
        if external_workspace_root is None:
            external_workspace_root = os.environ.get("EXTERNAL_WORKSPACE_ROOT")
            log_debug(
                f"Using EXTERNAL_WORKSPACE_ROOT from env: {external_workspace_root}",
                debug,
            )

        if not internal_workspace_root or not external_workspace_root:
            error_msg = "When running inside docker, both internal and external workspace root paths must be provided either via arguments or environment variables"
            log_debug(f"ERROR: {error_msg}", debug)
            raise ValueError(error_msg)

        # In contrast to the UI -- where each session creates a new folder --
        # we need a consistent folder name so that benchmark scripts will know
        # where to place input files.
        cli_files_path = os.path.join(internal_workspace_root, "cli_files")
        log_debug(f"Creating CLI files directory at: {cli_files_path}", debug)
        os.makedirs(cli_files_path, exist_ok=True)

        paths = RunPaths(
            internal_root_dir=Path(internal_workspace_root),
            external_root_dir=Path(external_workspace_root),
            run_suffix="run",
            internal_run_dir=Path(cli_files_path),
            external_run_dir=Path(os.path.join(external_workspace_root, "cli_files")),
        )
        log_debug(
            f"RunPaths created with internal_root_dir: {paths.internal_root_dir}", debug
        )
    else:
        log_debug("Running outside Docker container", debug)
        if not work_dir:
            error_msg = "When running outside docker, work_dir path must be provided"
            log_debug(f"ERROR: {error_msg}", debug)
            raise ValueError(error_msg)

        work_dir_path = Path(work_dir)
        log_debug(f"Using work_dir: {work_dir_path}", debug)

        cli_files_path = os.path.join(work_dir, "cli_files")
        log_debug(f"Creating CLI files directory at: {cli_files_path}", debug)
        os.makedirs(cli_files_path, exist_ok=True)
        work_dir_files = work_dir_path / "cli_files"

        paths = RunPaths(
            internal_root_dir=work_dir_path,
            external_root_dir=work_dir_path,
            run_suffix="run",
            internal_run_dir=work_dir_files,
            external_run_dir=work_dir_files,
        )
        log_debug("RunPaths created with internal/external run dirs", debug)

    client_config_dict: dict[str, Any] = {}
    if client_config:
        log_debug(f"Loading client configuration from: {client_config}", debug)
        with open(client_config, "r") as f:
            client_config_dict = yaml.safe_load(f)
            log_debug(
                f"Client config loaded with {len(client_config_dict)} keys", debug
            )

    # sets the configurations for each different agent
    model_client_configs = ModelClientConfigs(
        orchestrator=client_config_dict.get("orchestrator_client", None),
        web_surfer=client_config_dict.get("web_surfer_client", None),
        coder=client_config_dict.get("coder_client", None),
        file_surfer=client_config_dict.get("file_surfer_client", None),
        action_guard=client_config_dict.get("action_guard_client", None),
    )

    mcp_agents = mcp_agents or []
    log_debug("Model client configs created for agents", debug)

    magentic_ui_config = MagenticUIConfig(
        model_client_configs=model_client_configs,
        mcp_agent_configs=mcp_agents,
        cooperative_planning=cooperative_planning,
        autonomous_execution=autonomous_execution,
        approval_policy=action_policy,
        allow_for_replans=True,
        do_bing_search=False,
        model_context_token_limit=model_context_token_limit,
        allow_follow_up_input=False,
        final_answer_prompt=final_answer_prompt,
        playwright_port=playwright_port,
        novnc_port=novnc_port,
        user_proxy_type=user_proxy_type,
        task=task_metadata,
        hints=hints,
        answer=answer,
        inside_docker=inside_docker,
        sentinel_plan=SentinelPlanConfig(
            enable_sentinel_steps=sentinel_tasks,
            dynamic_sentinel_sleep=dynamic_sentinel_sleep,
        ),
        run_without_docker=run_without_docker,
        browser_headless=browser_headless,
        browser_local=browser_local,
    )
    log_debug(
        f"MagenticUIConfig created with planning={cooperative_planning}, execution={autonomous_execution}",
        debug,
    )

    log_debug("Starting team creation", debug)

    # Creates and returns a RoundRobinGroupChat or a GroupChat with the passed configs
    log_debug("Calling get_task_team to create team object", debug)
    team = await get_task_team(
        magentic_ui_config=magentic_ui_config,
        input_func=cancellable_input,
        paths=paths,
    )
    log_debug(f"Team created with type: {type(team).__name__}", debug)

    # Team is a RoundRobinGroupChat or GroupChat instance
    log_debug("Team creation completed successfully", debug)

    if use_pretty_ui:
        display_magentic_ui_logo()
    log_debug("Logo displayed", debug)

    try:
        if state_file and os.path.exists(state_file) and not reset:
            state = None
            log_debug(f"Loading state from: {state_file}", debug)

            with open(state_file, "r") as f:
                state = json.load(f)
                log_debug("State loaded successfully", debug)

            log_debug("Calling team.load_state with loaded state", debug)
            await team.load_state(state)
            log_debug("State loading completed", debug)

        if not task:
            log_debug("No task provided, prompting user for input", debug)

            # Define flushed_input function that can be used for both UI modes
            def flushed_input(prompt: str) -> str:
                # Prompt for input, but flush the prompt to ensure it appears immediately
                print(prompt, end="", flush=True)
                user_input = input()
                log_debug(f"User input received, length: {len(user_input)}", debug)

                # Calculate lines to erase after user input
                input_lines = 1
                if user_input:
                    term_width = terminal_width()
                    input_lines += len(user_input) // term_width

                return user_input

            if use_pretty_ui:
                # Display orchestrator welcome message using pretty console formatting
                display_orchestrator_welcome()

                # The prompt is now included in the welcome message
                log_debug("Creating input task in event loop with pretty UI", debug)
                task = await asyncio.get_event_loop().run_in_executor(
                    None,
                    flushed_input,
                    "",  # prompt is already displayed with display_orchestrator_welcome
                )

                # Calculate how many lines to clear based on input length and terminal width
                term_width = terminal_width()

                # prompt line
                lines_to_clear = 1

                # Add lines for the input text based on how it would wrap in the terminal
                if task:
                    # Allow for the '> ' prefix (2 chars) in the first line
                    first_line_chars = term_width - 2
                    if len(task) > first_line_chars:
                        # First line is shorter due to the prompt
                        remaining_chars = len(task) - first_line_chars
                        # Remaining lines use full width
                        additional_lines = (
                            remaining_chars + term_width - 1
                        ) // term_width
                        lines_to_clear += additional_lines

                # Log the calculation for debugging purposes
                log_debug(
                    f"Clearing {lines_to_clear} lines for user input (term width: {term_width})",
                    debug,
                )

                # Clear just the empty line + prompt + user input lines, not the welcome message
                clear_previous_lines(lines_to_clear)

            else:
                # Use the original prompt for non-pretty UI mode
                log_debug("Creating input task in event loop", debug)
                task = await asyncio.get_event_loop().run_in_executor(
                    None,
                    flushed_input,
                    f"{MAGENTA}{BOLD}Enter your task (or press Ctrl+C to cancel): {RESET}",
                )

            log_debug("User input task completed", debug)

        log_debug(
            f"Task to execute: {task[:50] if task else ''}{'...' if task and len(task) > 50 else ''}",
            debug,
        )

        # Add an extra blank line for better spacing
        print()

        # Display the user's task in a USER box format before passing to agents
        if use_pretty_ui and task:
            # Display the initial user task with proper USER box formatting
            display_initial_user_task(task)
        elif task:
            # For non-pretty UI, we still want to display the initial task
            display_initial_user_task(task)

        log_debug("Creating team run stream with task", debug)
        stream = team.run_stream(task=task)
        log_debug(
            f"Stream created, passing to {'PrettyConsole' if use_pretty_ui else 'Console'} with debug={debug}",
            debug,
        )

        # Use PrettyConsole or the regular console based on the use_pretty_ui parameter
        if use_pretty_ui:
            await PrettyConsole(stream, debug=debug)
        # Using default Console
        else:
            await Console(stream)

        log_debug("Console processing completed", debug)

        log_debug("Saving team state", debug)
        state = await team.save_state()
        log_debug("State saved successfully", debug)

        log_debug(f"Writing state to file: {state_file}", debug)
        with open(state_file, "w") as f:
            json.dump(state, f, indent=2)
        log_debug("State file write completed", debug)

    finally:
        logger.info("Closing team...")
        log_debug("Closing team in finally block", debug)
        await team.close()
        log_debug("Team closed successfully", debug)


def display_magentic_ui_logo():
    """Display the MAGENTIC UI entry text."""

    magentic_logo = f"""{MAGENTA}{BOLD}╔═══════════════════════════════════════════════════════════════════╗
║    __  __    _    ____ _____ _   _ _____ ___ ____    _   _ ___    ║
║   |  \\/  |  / \\  / ___| ____| \\ | |_   _|_ _/ ___|  | | | |_ _|   ║
║   | |\\/| | / _ \\| |  _|  _| |  \\| | | |  | | |      | | | || |    ║
║   | |  | |/ ___ \\ |_| | |___| |\\  | | |  | | |___   | |_| || |    ║
║   |_|  |_/_/   \\_\\____|_____|_| \\_| |_| |___\\____|   \\___/|___|   ║ 
║                                                                   ║
╚═══════════════════════════════════════════════════════════════════╝\n{RESET}"""

    print(magentic_logo)


@app.callback(invoke_without_command=True)
def cli_main(
    # Required arguments
    work_dir: str = typer.Option(
        ...,
        "--work-dir",
        help="Working directory path: where the team will store its state and files (required)",
    ),
    # Basic options
    config: Optional[str] = typer.Option(
        None,
        "--config",
        help="Path to the configuration file (default: 'config.yaml')",
    ),
    run_without_docker: bool = typer.Option(
        False,
        "--run-without-docker",
        help="Run without docker. This will remove coder and filesurfer agents and disable live browser view.",
    ),
    browser_headless: Annotated[
        bool,
        typer.Option(
            "--headless",
            help="Run browser in headless mode (default: False, browser runs with GUI)",
        ),
    ] = False,
    browser_local: Annotated[
        bool,
        typer.Option(
            "--local-browser",
            help="Run browser locally on your machine instead of in Docker (default: False, uses Docker browser with noVNC)",
        ),
    ] = False,
    debug: bool = typer.Option(
        False,
        "--debug",
        help="Enable debug mode to show internal messages and detailed agent interactions (default: disabled)",
    ),
    use_state: Annotated[
        bool,
        typer.Option(
            "--use-state",
            help="Use and save the team state before and after running the task (default: always start fresh and do not use state)",
        ),
    ] = False,
    # Advanced planning options
    cooperative_planning: Annotated[
        bool,
        typer.Option(
            "--disable-planning/--enable-planning",
            help="Disable co-planning mode (default: enabled), user will not be involved in the planning process",
        ),
    ] = True,
    autonomous_execution: bool = typer.Option(
        False,
        "--autonomous-execution",
        help="Enable autonomous execution mode (default: disabled), user will not be involved in the execution",
    ),
    autonomous: bool = typer.Option(
        False,
        "--autonomous",
        help="Enable autonomous mode (default: disabled), no co-planning and no human involvment in execution",
    ),
    # Task configuration
    task: str = typer.Option(
        "",
        "--task",
        help="Specifies the initial task. If a plain string, use this input verbatim. If the string matches a filename, read the initial task from a file. Use '-' to read from stdin. (default: prompt's the user for the task)",
    ),
    final_answer_prompt: str = typer.Option(
        "",
        "--final-answer-prompt",
        help="Overrides the final answer prompt used to summarize the conversation. If a plain string, use this input verbatim. If the string matches a filename, read the prompt from a file. (default: use orchestrator's built-in prompt)",
    ),
    # Infrastructure options
    internal_workspace_root: Optional[str] = typer.Option(
        None,
        "--internal-root",
        help="Deprecated: Internal workspace root directory path (default: use INTERNAL_WORKSPACE_ROOT environment variable)",
    ),
    external_workspace_root: Optional[str] = typer.Option(
        None,
        "--external-root",
        help="Deprecated: External workspace root directory path (default: use EXTERNAL_WORKSPACE_ROOT environment variable)",
    ),
    playwright_port: int = typer.Option(
        -1,
        "--playwright-port",
        help="Port to run the Playwright browser on (default: -1 means use default port)",
    ),
    novnc_port: int = typer.Option(
        -1,
        "--novnc-port",
        help="Port to run the noVNC server on (default: -1 means use default port)",
    ),
    inside_docker: bool = typer.Option(
        False,
        "--inside-docker",
        help="Deprecated:Indicates if running inside docker container (default: False)",
    ),
    # User proxy options
    user_proxy_type: Optional[str] = typer.Option(
        None,
        "--user-proxy-type",
        help="Type of user proxy agent to use for simulations ('dummy', 'metadata', or None for default; default: None)",
    ),
    metadata_task: Optional[str] = typer.Option(
        None,
        "--metadata-task",
        help="Task description for metadata user proxy (required if user-proxy-type is 'metadata')",
    ),
    metadata_hints: Optional[str] = typer.Option(
        None,
        "--metadata-hints",
        help="Task hints for metadata user proxy (required if user-proxy-type is 'metadata')",
    ),
    metadata_answer: Optional[str] = typer.Option(
        None,
        "--metadata-answer",
        help="Task answer for metadata user proxy (required if user-proxy-type is 'metadata')",
    ),
    # Logging and monitoring
    llmlog_dir: Optional[str] = typer.Option(
        None,
        "--llmlog-dir",
        help="Directory path to save LLM call logs (if not provided, LLM logging is disabled)",
    ),
    action_policy: str = typer.Option(
        "never",
        "--action-policy",
        help="ActionGuard policy ('always', 'never', 'auto-conservative', 'auto-permissive'; default: never)",
    ),
    mcp_agents_file: Optional[str] = typer.Option(
        None,
        "--mcp-agents-file",
        help="Path to a .yaml file containing configuration compatible with MagenticUIConfig.mcp_agents",
    ),
    use_pretty_ui: Annotated[
        bool,
        typer.Option(
            "--pretty-cli/--old-cli",
            help="Use the old console without fancy formatting (default: use pretty terminal)",
        ),
    ] = True,
    sentinel_tasks: bool = typer.Option(
        False,
        "--sentinel-tasks",
        help="Use sentinel tasks to guide the agent's behavior (default: False)",
    ),
<<<<<<< HEAD
=======
    dynamic_sentinel_sleep: bool = typer.Option(
        False,
        "--dynamic-sentinel-sleep",
        help="Enable dynamic sleep duration adaptation for sentinel tasks (only available when --sentinel-tasks is enabled, default: False)",
    ),
>>>>>>> 659aaec4
) -> None:
    """
    Magentic-UI CLI: A command-line interface for multi-agent task execution.

    Run tasks using a team of AI agents with web browsing, coding, and file manipulation capabilities.
    """
    log_debug(f"Command line arguments parsed: debug={debug}", debug)

    # Show summary of important arguments when debug is enabled
    if debug:
        log_debug(f"Cooperative planning: {cooperative_planning}", debug)
        log_debug(f"Autonomous execution: {autonomous_execution}", debug)
        log_debug(f"Autonomous mode: {autonomous}", debug)
        log_debug(f"Use state: {use_state}", debug)
        log_debug(f"Task specified: {bool(task)}", debug)
        log_debug(f"Action policy: {action_policy}", debug)
        log_debug(f"Inside Docker: {inside_docker}", debug)
        log_debug(f"Work directory: {work_dir}", debug)
        log_debug(f"Config file: {config}", debug)
        log_debug(f"User proxy type: {user_proxy_type}", debug)
        log_debug(f"LLM log directory: {llmlog_dir}", debug)
        log_debug(f"Sentinel tasks: {sentinel_tasks}", debug)
<<<<<<< HEAD
=======
        log_debug(f"Dynamic sentinel sleep: {dynamic_sentinel_sleep}", debug)
>>>>>>> 659aaec4
        log_debug(f"Console mode: {'Pretty' if use_pretty_ui else 'Old'}", debug)
        log_debug(f"Browser headless: {browser_headless}", debug)
        log_debug(f"Browser local: {browser_local}", debug)

    # Validate user proxy type
    log_debug("Validating user proxy type", debug)
    if user_proxy_type not in [None, "dummy", "metadata"]:
        error_msg = f"Invalid user proxy type: {user_proxy_type}. Valid options are None, 'dummy', or 'metadata'."
        log_debug(f"ERROR: {error_msg}", debug)
        raise ValueError(error_msg)

    # Validate metadata user proxy parameters
    log_debug("Validating metadata user proxy parameters", debug)
    if user_proxy_type == "metadata":
        if not all([metadata_task, metadata_hints, metadata_answer]):
            error_msg = "When using metadata user proxy type, all metadata parameters (--metadata-task, --metadata-hints, --metadata-answer) must be provided."
            log_debug(f"ERROR: {error_msg}", debug)
            raise ValueError(error_msg)

    # Validate action policy
    log_debug("Validating action policy", debug)
    if action_policy not in [
        "always",
        "never",
        "auto-conservative",
        "auto-permissive",
    ]:
        error_msg = f"Invalid action policy: {action_policy}. Valid options are 'always', 'never', 'auto-conservative', 'auto-permissive'."
        log_debug(f"ERROR: {error_msg}", debug)
<<<<<<< HEAD
=======
        raise ValueError(error_msg)

    # Validate dynamic sentinel sleep configuration
    log_debug("Validating dynamic sentinel sleep configuration", debug)
    if dynamic_sentinel_sleep and not sentinel_tasks:
        error_msg = "Dynamic sentinel sleep (--dynamic-sentinel-sleep) can only be enabled when sentinel tasks (--sentinel-tasks) are enabled."
        log_debug(f"ERROR: {error_msg}", debug)
>>>>>>> 659aaec4
        raise ValueError(error_msg)

    # Set up LLM logging if requested
    if llmlog_dir:
        log_debug(f"Setting up LLM logging to directory: {llmlog_dir}", debug)
        setup_llm_logging(llmlog_dir)

    # If the config file is not provided, check for the default config file
    client_config: str | None = config
    if not client_config:
        if os.path.isfile("config.yaml"):
            client_config = "config.yaml"
            log_debug(
                "Using default config.yaml file found in current directory", debug
            )
        else:
            log_debug(
                "No config file provided or found. Using default settings.", debug
            )
            logger.info("Config file not provided. Using default settings.")

    # Expand the task and final answer prompt
    log_debug("Processing task input", debug)
    processed_task: str | None = None
    if task:
        if task == "-":
            log_debug("Reading task from stdin", debug)
            processed_task = sys.stdin.buffer.read().decode("utf-8")
            log_debug(
                f"Task read from stdin, length: {len(processed_task if processed_task else '')}",
                debug,
            )
        elif os.path.isfile(task):
            log_debug(f"Reading task from file: {task}", debug)
            with open(task, "r") as f:
                processed_task = f.read()
                log_debug(
                    f"Task read from file, length: {len(processed_task if processed_task else '')}",
                    debug,
                )
        else:
            log_debug("Using task from command line argument", debug)
            processed_task = task
            log_debug(
                f"Task from argument, length: {len(processed_task if processed_task else '')}",
                debug,
            )

    if not run_without_docker:
        # Check Docker and pull images if necessary
        log_debug("Checking Docker setup...", debug)
        logger.info("Checking if Docker is running...")

        if not check_docker_running():
            logger.error("Docker is not running. Please start Docker and try again.")
            sys.exit(1)
        else:
            logger.success("Docker is running")

        # Check and pull Docker images if needed
        logger.info("Checking Docker vnc browser image...")
        if not check_browser_image():
            logger.warning("VNC browser image needs to be pulled")
            logger.info("Pulling Docker vnc image (this WILL take a few minutes)")
            pull_browser_image()
        else:
            logger.success("VNC browser image is available")

        logger.info("Checking Docker python image...")
        if not check_python_image():
            logger.warning("Python image needs to be pulled")
            logger.info("Pulling Docker python image (this WILL take a few minutes)")
            pull_python_image()
        else:
            logger.success("Python image is available")

        # Verify Docker images exist after attempted pull
        if not check_browser_image() or not check_python_image():
            logger.error(
                "Docker images not found. Please pull or build the images and try again."
            )
            sys.exit(1)

        log_debug("Docker setup completed successfully", debug)

    log_debug("Processing final answer prompt", debug)
    processed_final_answer_prompt: str | None = None
    if final_answer_prompt:
        if os.path.isfile(final_answer_prompt):
            log_debug(
                f"Reading final answer prompt from file: {final_answer_prompt}",
                debug,
            )
            with open(final_answer_prompt, "r") as f:
                processed_final_answer_prompt = f.read()
                log_debug(
                    f"Final answer prompt read from file, length: {len(processed_final_answer_prompt if processed_final_answer_prompt else '')}",
                    debug,
                )
        else:
            log_debug("Using final answer prompt from command line argument", debug)
            processed_final_answer_prompt = final_answer_prompt
            log_debug(
                f"Final answer prompt from argument, length: {len(processed_final_answer_prompt if processed_final_answer_prompt else '')}",
                debug,
            )

    # Set up autonomous execution mode if requested
    if autonomous:
        log_debug(
            "Autonomous mode enabled, setting autonomous_execution=True and cooperative_planning=False",
            debug,
        )
        autonomous_execution = True
        cooperative_planning = False

    # Try and load an MCP Agents file
    mcp_agents: List[McpAgentConfig] = []
    if mcp_agents_file:
        with open(mcp_agents_file) as fd:
            mcp_agents_data: Any = yaml.safe_load(fd)

        if not isinstance(mcp_agents_data, list):
            raise TypeError(
                f"Expected root element of mcp_agents_file to be a list but found: {type(mcp_agents_data)}"
            )

        for value in mcp_agents_data:  # type: ignore
            mcp_agent = McpAgentConfig.model_validate(value)
            mcp_agents.append(mcp_agent)
            logger.info(
                f"Loaded MCP Agent '{mcp_agent.name}' with MCP Servers [{', '.join(server.server_name for server in mcp_agent.mcp_servers)}]"
            )

    # Add a basic signal handler to log as soon as SIGINT is received
    def signal_handler(sig: int, frame: types.FrameType | None) -> Any:
        log_debug(f"Signal handler caught signal: {sig}", debug)
        logger.info("magentic-ui cli caught SIGINT...")
        log_debug("Raising KeyboardInterrupt to terminate application", debug)
        raise KeyboardInterrupt

    log_debug("Registering SIGINT signal handler", debug)
    signal.signal(signal.SIGINT, signal_handler)

    # Starts an asyncio event loop responsible for running asynchronous tasks
    log_debug("Starting asyncio event loop for get_team", debug)
    asyncio.run(
        # Passes the arguments to the get_team function
        get_team(
            cooperative_planning=cooperative_planning,
            autonomous_execution=autonomous_execution,
            reset=not use_state,  # Invert logic: if not using state, reset is True
            task=processed_task,
            final_answer_prompt=processed_final_answer_prompt,
            debug=debug,
            internal_workspace_root=internal_workspace_root,
            external_workspace_root=external_workspace_root,
            playwright_port=playwright_port,
            novnc_port=novnc_port,
            inside_docker=inside_docker,
            work_dir=work_dir,
            client_config=client_config,
            action_policy=cast(ApprovalPolicy, action_policy),
            user_proxy_type=user_proxy_type,
            task_metadata=metadata_task
            if user_proxy_type == "metadata"
            else processed_task,
            hints=metadata_hints if user_proxy_type == "metadata" else None,
            answer=metadata_answer if user_proxy_type == "metadata" else None,
            use_pretty_ui=use_pretty_ui,
            mcp_agents=mcp_agents,
            run_without_docker=run_without_docker,
            browser_headless=browser_headless,
            browser_local=browser_local,
            sentinel_tasks=sentinel_tasks,
<<<<<<< HEAD
=======
            dynamic_sentinel_sleep=dynamic_sentinel_sleep,
>>>>>>> 659aaec4
        )
    )
    log_debug("Asyncio event loop and get_team function completed", debug)


def main() -> None:
    """
    Entry point for the magentic-cli command.
    Called from pyproject.toml's [project.scripts] section.
    """
    app()


if __name__ == "__main__":
    app()<|MERGE_RESOLUTION|>--- conflicted
+++ resolved
@@ -585,14 +585,11 @@
         "--sentinel-tasks",
         help="Use sentinel tasks to guide the agent's behavior (default: False)",
     ),
-<<<<<<< HEAD
-=======
     dynamic_sentinel_sleep: bool = typer.Option(
         False,
         "--dynamic-sentinel-sleep",
         help="Enable dynamic sleep duration adaptation for sentinel tasks (only available when --sentinel-tasks is enabled, default: False)",
     ),
->>>>>>> 659aaec4
 ) -> None:
     """
     Magentic-UI CLI: A command-line interface for multi-agent task execution.
@@ -615,10 +612,7 @@
         log_debug(f"User proxy type: {user_proxy_type}", debug)
         log_debug(f"LLM log directory: {llmlog_dir}", debug)
         log_debug(f"Sentinel tasks: {sentinel_tasks}", debug)
-<<<<<<< HEAD
-=======
         log_debug(f"Dynamic sentinel sleep: {dynamic_sentinel_sleep}", debug)
->>>>>>> 659aaec4
         log_debug(f"Console mode: {'Pretty' if use_pretty_ui else 'Old'}", debug)
         log_debug(f"Browser headless: {browser_headless}", debug)
         log_debug(f"Browser local: {browser_local}", debug)
@@ -648,8 +642,6 @@
     ]:
         error_msg = f"Invalid action policy: {action_policy}. Valid options are 'always', 'never', 'auto-conservative', 'auto-permissive'."
         log_debug(f"ERROR: {error_msg}", debug)
-<<<<<<< HEAD
-=======
         raise ValueError(error_msg)
 
     # Validate dynamic sentinel sleep configuration
@@ -657,7 +649,6 @@
     if dynamic_sentinel_sleep and not sentinel_tasks:
         error_msg = "Dynamic sentinel sleep (--dynamic-sentinel-sleep) can only be enabled when sentinel tasks (--sentinel-tasks) are enabled."
         log_debug(f"ERROR: {error_msg}", debug)
->>>>>>> 659aaec4
         raise ValueError(error_msg)
 
     # Set up LLM logging if requested
@@ -833,10 +824,7 @@
             browser_headless=browser_headless,
             browser_local=browser_local,
             sentinel_tasks=sentinel_tasks,
-<<<<<<< HEAD
-=======
             dynamic_sentinel_sleep=dynamic_sentinel_sleep,
->>>>>>> 659aaec4
         )
     )
     log_debug("Asyncio event loop and get_team function completed", debug)
