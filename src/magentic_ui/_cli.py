import argparse
import asyncio
import json
import logging
import os
import signal
import sys
import types
from datetime import datetime
from pathlib import Path
from typing import Any, List, Literal, Optional, cast

import yaml
from autogen_core import EVENT_LOGGER_NAME, CancellationToken
from .cli import Console, PrettyConsole
from .task_team import get_task_team
from loguru import logger

from .agents.mcp._config import McpAgentConfig
from .magentic_ui_config import MagenticUIConfig, ModelClientConfigs
from .types import RunPaths
from .utils import LLMCallFilter
from ._docker import (
    check_docker_running,
    check_browser_image,
    check_python_image,
    build_browser_image,
    build_python_image,
)

BOLD = "\033[1m"
RESET = "\033[0m"
MAGENTA = "\033[35m"


# Simple debug logging helper - no formatting, just output
# This lets the StylizedConsole handle all the formatting consistently
def log_debug(msg: str, debug: bool = False) -> None:
    """Log debug information if debug mode is enabled."""
    if debug:
        # Simple logging - StylizedConsole will handle formatting
        print(f"DEBUG: {msg}")


logging.basicConfig(level=logging.WARNING, handlers=[])
logger_llm = logging.getLogger(EVENT_LOGGER_NAME)
logger_llm.setLevel(logging.INFO)

ApprovalPolicy = Literal["always", "never", "auto-conservative", "auto-permissive"]


async def cancellable_input(
    prompt: str,
    cancellation_token: Optional[CancellationToken],
    input_type: Optional[str] = "text_input",
) -> str:
    # Copied from autogen_agentchat.agents.UserProxyAgent
    assert input_type in ["text_input", "approval"]
    log_debug(
        f"Starting cancellable_input with type: {input_type}",
        getattr(cancellation_token, "_debug", False),
    )

    # Suppress the "Enter your response:" prompt which appears at the wrong time in the UI
    if prompt.strip() == "Enter your response:":
        prompt = ""

    # Add a newline before the prompt to ensure it appears on a new line
    # This fixes the issue where the prompt appears on the same line as previous output
    if input_type == "text_input" and not prompt.startswith("\n"):
        prompt = f"\n{prompt}"

    task: asyncio.Task[str] = asyncio.create_task(asyncio.to_thread(input, prompt))
    if cancellation_token is not None:
        log_debug(
            "Linking cancellation token to input task",
            getattr(cancellation_token, "_debug", False),
        )
        cancellation_token.link_future(task)
    result = await task
    log_debug(
        f"Cancellable input completed with result length: {len(result)}",
        getattr(cancellation_token, "_debug", False),
    )
    return result


def setup_llm_logging(log_dir: str) -> None:
    """Set up logging to capture only LLM calls to a directory."""
    log_file = os.path.join(
        log_dir, f"llm_calls_{datetime.now().strftime('%Y%m%d_%H%M%S')}.log"
    )
    file_handler = logging.FileHandler(log_file)
    file_handler.setLevel(logging.INFO)
    formatter = logging.Formatter(
        "%(message)s"
    )  # Only log the message since it contains the JSON
    file_handler.setFormatter(formatter)
    file_handler.addFilter(LLMCallFilter())
    for handler in logger_llm.handlers[:]:  # Remove any existing handlers
        logger_llm.removeHandler(handler)
    logger_llm.addHandler(file_handler)
    log_debug(f"LLM logging configured to: {log_file}", True)


async def get_team(
    cooperative_planning: bool,
    autonomous_execution: bool,
    work_dir: str,
    reset: bool = False,
    task: str | None = None,
    final_answer_prompt: str | None = None,
    debug: bool = False,
    state_file: str = ".magentic_ui_state.json",
    internal_workspace_root: str | None = None,
    external_workspace_root: str | None = None,
    playwright_port: int = -1,
    novnc_port: int = -1,
    inside_docker: bool = False,
    model_context_token_limit: int = 128000,
    client_config: str | None = None,
    action_policy: ApprovalPolicy = "never",
    user_proxy_type: str | None = None,
    task_metadata: str | None = None,
    hints: str | None = None,
    answer: str | None = None,
    mcp_agents: List[McpAgentConfig] | None = None,
    use_pretty_ui: bool = True,
<<<<<<< HEAD
    sentinel_tasks: bool = False,
=======
    run_without_docker: bool = False,
    browser_headless: bool = False,
>>>>>>> b45e7bbc
) -> None:
    log_debug("=== Starting get_team function ===", debug)
    log_debug(
        f"Args: cooperative_planning={cooperative_planning}, autonomous_execution={autonomous_execution}, reset={reset}",
        debug,
    )
    log_debug(
        f"Args: inside_docker={inside_docker}, action_policy={action_policy}, user_proxy_type={user_proxy_type}",
        debug,
    )
    
    if reset:
        print(f"Resetting state file: {state_file}")
        # delete the state file if it exists
        if os.path.exists(state_file):
            print(f"Deleting state file: {state_file}")
            log_debug(f"Deleting existing state file at: {state_file}", debug)
            os.remove(state_file)

    if inside_docker:
        log_debug("Running inside Docker container", debug)
        # Use environment variables as fallback if paths not provided
        if internal_workspace_root is None:
            internal_workspace_root = os.environ.get("INTERNAL_WORKSPACE_ROOT")
            log_debug(
                f"Using INTERNAL_WORKSPACE_ROOT from env: {internal_workspace_root}",
                debug,
            )
        if external_workspace_root is None:
            external_workspace_root = os.environ.get("EXTERNAL_WORKSPACE_ROOT")
            log_debug(
                f"Using EXTERNAL_WORKSPACE_ROOT from env: {external_workspace_root}",
                debug,
            )

        if not internal_workspace_root or not external_workspace_root:
            error_msg = "When running inside docker, both internal and external workspace root paths must be provided either via arguments or environment variables"
            log_debug(f"ERROR: {error_msg}", debug)
            raise ValueError(error_msg)

        # In contrast to the UI -- where each session creates a new folder --
        # we need a consistent folder name so that benchmark scripts will know
        # where to place input files.
        cli_files_path = os.path.join(internal_workspace_root, "cli_files")
        log_debug(f"Creating CLI files directory at: {cli_files_path}", debug)
        os.makedirs(cli_files_path, exist_ok=True)

        paths = RunPaths(
            internal_root_dir=Path(internal_workspace_root),
            external_root_dir=Path(external_workspace_root),
            run_suffix="run",
            internal_run_dir=Path(cli_files_path),
            external_run_dir=Path(os.path.join(external_workspace_root, "cli_files")),
        )
        log_debug(
            f"RunPaths created with internal_root_dir: {paths.internal_root_dir}", debug
        )
    else:
        log_debug("Running outside Docker container", debug)
        if not work_dir:
            error_msg = "When running outside docker, work_dir path must be provided"
            log_debug(f"ERROR: {error_msg}", debug)
            raise ValueError(error_msg)

        work_dir_path = Path(work_dir)
        log_debug(f"Using work_dir: {work_dir_path}", debug)

        cli_files_path = os.path.join(work_dir, "cli_files")
        log_debug(f"Creating CLI files directory at: {cli_files_path}", debug)
        os.makedirs(cli_files_path, exist_ok=True)
        work_dir_files = work_dir_path / "cli_files"

        paths = RunPaths(
            internal_root_dir=work_dir_path,
            external_root_dir=work_dir_path,
            run_suffix="run",
            internal_run_dir=work_dir_files,
            external_run_dir=work_dir_files,
        )
        log_debug("RunPaths created with internal/external run dirs", debug)

    client_config_dict: dict[str, Any] = {}
    if client_config:
        log_debug(f"Loading client configuration from: {client_config}", debug)
        with open(client_config, "r") as f:
            client_config_dict = yaml.safe_load(f)
            log_debug(
                f"Client config loaded with {len(client_config_dict)} keys", debug
            )

    # sets the configurations for each different agent
    model_client_configs = ModelClientConfigs(
        orchestrator=client_config_dict.get("orchestrator_client", None),
        web_surfer=client_config_dict.get("web_surfer_client", None),
        coder=client_config_dict.get("coder_client", None),
        file_surfer=client_config_dict.get("file_surfer_client", None),
    )

    mcp_agents = mcp_agents or []
    log_debug("Model client configs created for agents", debug)

    magentic_ui_config = MagenticUIConfig(
        model_client_configs=model_client_configs,
        mcp_agent_configs=mcp_agents,
        cooperative_planning=cooperative_planning,
        autonomous_execution=autonomous_execution,
        approval_policy=action_policy,
        allow_for_replans=True,
        do_bing_search=False,
        model_context_token_limit=model_context_token_limit,
        allow_follow_up_input=False,
        final_answer_prompt=final_answer_prompt,
        playwright_port=playwright_port,
        novnc_port=novnc_port,
        user_proxy_type=user_proxy_type,
        task=task_metadata,
        hints=hints,
        answer=answer,
        inside_docker=inside_docker,
<<<<<<< HEAD
        sentinel_tasks=sentinel_tasks,
=======
        mcp_agent_configs=mcp_agents,
        run_without_docker=run_without_docker,
        browser_headless=browser_headless,
>>>>>>> b45e7bbc
    )
    log_debug(
        f"MagenticUIConfig created with planning={cooperative_planning}, execution={autonomous_execution}",
        debug,
    )

    log_debug("Starting team creation", debug)

    # Creates and returns a RoundRobinGroupChat or a GroupChat with the passed configs
    log_debug("Calling get_task_team to create team object", debug)
    team = await get_task_team(
        magentic_ui_config=magentic_ui_config,
        input_func=cancellable_input,
        paths=paths,
    )
    log_debug(f"Team created with type: {type(team).__name__}", debug)

    # Team is a RoundRobinGroupChat or GroupChat instance
    log_debug("Team creation completed successfully", debug)

    if use_pretty_ui:
        display_magentic_ui_logo()
    log_debug("Logo displayed", debug)

    try:
        if state_file and os.path.exists(state_file) and not reset:
            state = None
            log_debug(f"Loading state from: {state_file}", debug)

            with open(state_file, "r") as f:
                state = json.load(f)
                log_debug("State loaded successfully", debug)
                
            log_debug("Calling team.load_state with loaded state", debug)
            await team.load_state(state)
            log_debug("State loading completed", debug)

        if not task:
            log_debug("No task provided, prompting user for input", debug)

            def flushed_input(prompt: str) -> str:
                # Prompt for input, but flush the prompt to ensure it appears immediately
                print(prompt, end="", flush=True)
                user_input = input()
                log_debug(f"User input received, length: {len(user_input)}", debug)
                return user_input

            log_debug("Creating input task in event loop", debug)
            task = await asyncio.get_event_loop().run_in_executor(
                None,
                flushed_input,
                f"{MAGENTA}{BOLD}Enter your task (or press Ctrl+C to cancel):  {RESET}",
            )
            log_debug("User input task completed", debug)

        log_debug(
            f"Task to execute: {task[:50] if task else ''}{'...' if task and len(task) > 50 else ''}",
            debug,
        )

        log_debug("Creating team run stream with task", debug)
        stream = team.run_stream(task=task)
        log_debug(
            f"Stream created, passing to {'PrettyConsole' if use_pretty_ui else 'Console'} with debug={debug}",
            debug,
        )

        # Use PrettyConsole or the regular console based on the use_pretty_ui parameter
        if use_pretty_ui:
            await PrettyConsole(stream, debug=debug)
        else:
            # Console doesn't accept debug parameter, using default Console
            log_debug(
                "Using default Console without debug parameter",
                debug,
            )
            await Console(stream)

        log_debug("Console processing completed", debug)

        log_debug("Saving team state", debug)
        state = await team.save_state()
        log_debug("State saved successfully", debug)

        log_debug(f"Writing state to file: {state_file}", debug)
        with open(state_file, "w") as f:
            json.dump(state, f, indent=2)
        log_debug("State file write completed", debug)

    finally:
        logger.info("Closing team...")
        log_debug("Closing team in finally block", debug)
        await team.close()
        log_debug("Team closed successfully", debug)


def display_magentic_ui_logo():
    """Display the MAGENTIC UI entry text."""

    magentic_logo = f"""{MAGENTA}{BOLD}
╔═══════════════════════════════════════════════════════════════════╗
║    __  __    _    ____ _____ _   _ _____ ___ ____    _   _ ___    ║
║   |  \\/  |  / \\  / ___| ____| \\ | |_   _|_ _/ ___|  | | | |_ _|   ║
║   | |\\/| | / _ \\| |  _|  _| |  \\| | | |  | | |      | | | || |    ║
║   | |  | |/ ___ \\ |_| | |___| |\\  | | |  | | |___   | |_| || |    ║
║   |_|  |_/_/   \\_\\____|_____|_| \\_| |_| |___\\____|   \\___/|___|   ║  
║                                                                   ║
╚═══════════════════════════════════════════════════════════════════╝                                                          
    {RESET}"""

    print(magentic_logo)


def main() -> None:
    parser = argparse.ArgumentParser(description="Magentic-UI CLI")
    parser.add_argument(
        "--work-dir",
        dest="work_dir",
        type=str,
        required=True,
        help="Working directory path: where the team will store its state and files (required)",
    )
    parser.add_argument(
        "--config",
        dest="config",
        type=str,
        default=None,
        help="Path to the configuration file (default: 'config.yaml')",
    )
    parser.add_argument(
        "--run-without-docker",
        dest="run_without_docker",
        action="store_true",
        default=False,
        help="Run without docker. This will remove coder and filesurfer agents and disable live browser view.",
    )
    parser.add_argument(
        "--headless",
        dest="browser_headless",
        action="store_true",
        default=False,
        help="Run browser in headless mode (default: False, browser runs with GUI)",
    )
    parser.add_argument(
        "--debug",
        dest="debug",
        action="store_true",
        default=False,
        help="Enable debug mode to show internal messages and detailed agent interactions (default: disabled)",
    )
    parser.add_argument(
        "--use-state",
        dest="use_state",
        action="store_true",
        default=False,
        help="Use and save the team state before and after running the task (default: always start fresh and do not use state)",
    )

    # Advanced options group
    advanced = parser.add_argument_group("Advanced options")
    advanced.add_argument(
        "--disable-planning",
        dest="cooperative_planning",
        action="store_false",
        default=True,
        help="Disable co-planning mode (default: enabled), user will not be involved in the planning process",
    )
    advanced.add_argument(
        "--autonomous-execution",
        dest="autonomous_execution",
        action="store_true",
        default=False,
        help="Enable autonomous execution mode (default: disabled), user will not be involved in the execution",
    )
    advanced.add_argument(
        "--autonomous",
        dest="autonomous",
        action="store_true",
        default=False,
        help="Enable autonomous mode (default: disabled), no co-planning and no human involvment in execution",
    )
    advanced.add_argument(
        "--task",
        dest="task",
        type=str,
        default="",
        help="Specifies the initial task. If a plain string, use this input verbatim. If the string matches a filename, read the initial task from a file. Use '-' to read from stdin. (default: prompt's the user for the task)",
    )
    advanced.add_argument(
        "--final-answer-prompt",
        dest="final_answer_prompt",
        type=str,
        default="",
        help="Overrides the final answer prompt used to summarize the conversation. If a plain string, use this input verbatim. If the string matches a filename, read the prompt from a file. (default: use orchestrator's built-in prompt)",
    )
    advanced.add_argument(
        "--internal-root",
        dest="internal_workspace_root",
        type=str,
        default=None,
        help="Deprecated: Internal workspace root directory path (default: use INTERNAL_WORKSPACE_ROOT environment variable)",
    )
    advanced.add_argument(
        "--external-root",
        dest="external_workspace_root",
        type=str,
        default=None,
        help="Deprecated: External workspace root directory path (default: use EXTERNAL_WORKSPACE_ROOT environment variable)",
    )
    advanced.add_argument(
        "--playwright-port",
        dest="playwright_port",
        type=int,
        default=-1,
        help="Port to run the Playwright browser on (default: -1 means use default port)",
    )
    advanced.add_argument(
        "--novnc-port",
        dest="novnc_port",
        type=int,
        default=-1,
        help="Port to run the noVNC server on (default: -1 means use default port)",
    )
    advanced.add_argument(
        "--inside-docker",
        dest="inside_docker",
        action="store_true",
        default=False,
        help="Deprecated:Indicates if running inside docker container (default: False)",
    )
    advanced.add_argument(
        "--user-proxy-type",
        dest="user_proxy_type",
        type=str,
        choices=["dummy", "metadata"],
        default=None,
        help="Type of user proxy agent to use for simulations ('dummy', 'metadata', or None for default; default: None)",
    )
    advanced.add_argument(
        "--metadata-task",
        dest="metadata_task",
        type=str,
        default=None,
        help="Task description for metadata user proxy (required if user-proxy-type is 'metadata')",
    )
    advanced.add_argument(
        "--metadata-hints",
        dest="metadata_hints",
        type=str,
        default=None,
        help="Task hints for metadata user proxy (required if user-proxy-type is 'metadata')",
    )
    advanced.add_argument(
        "--metadata-answer",
        dest="metadata_answer",
        type=str,
        default=None,
        help="Task answer for metadata user proxy (required if user-proxy-type is 'metadata')",
    )
    advanced.add_argument(
        "--llmlog-dir",
        dest="llmlog_dir",
        type=str,
        help="Directory path to save LLM call logs (if not provided, LLM logging is disabled)",
    )
    advanced.add_argument(
        "--action-policy",
        dest="action_policy",
        type=str,
        default="never",
        help="ActionGuard policy ('always', 'never', 'auto-conservative', 'auto-permissive'; default: never)",
    )
    advanced.add_argument(
        "--mcp-agents-file",
        dest="mcp_agents_file",
        type=str,
        default=None,
        help="Path to a .yaml file containing configuration compatible with MagenticUIConfig.mcp_agents",
    )
    advanced.add_argument(
        "--old-cli",
        dest="use_pretty_ui",
        action="store_false",
        default=True,
        help="Use the old console without fancy formatting (default: use pretty terminal)",
    )
    advanced.add_argument(
        "--sentinel-tasks",
        dest="sentinel_tasks",
        action="store_true",
        default=False,
        help="Use sentinel tasks to guide the agent's behavior (default: False)",
    )
    args = parser.parse_args()
    log_debug(f"Command line arguments parsed: debug={args.debug}", args.debug)

    # Show summary of important arguments when debug is enabled
    if args.debug:
        log_debug(f"Cooperative planning: {args.cooperative_planning}", args.debug)
        log_debug(f"Autonomous execution: {args.autonomous_execution}", args.debug)
        log_debug(f"Autonomous mode: {args.autonomous}", args.debug)
        log_debug(f"Use state: {args.use_state}", args.debug)
        log_debug(f"Task specified: {bool(args.task)}", args.debug)
        log_debug(f"Action policy: {args.action_policy}", args.debug)
        log_debug(f"Inside Docker: {args.inside_docker}", args.debug)
        log_debug(f"Work directory: {args.work_dir}", args.debug)
        log_debug(f"Config file: {args.config}", args.debug)
        log_debug(f"User proxy type: {args.user_proxy_type}", args.debug)
        log_debug(f"LLM log directory: {args.llmlog_dir}", args.debug)
        log_debug(f"Sentinel tasks: {args.sentinel_tasks}", args.debug)
        log_debug(
            f"Console mode: {'Pretty' if args.use_pretty_ui else 'Old'}", args.debug
        )
        log_debug(f"Browser headless: {args.browser_headless}", args.debug)

    # Validate user proxy type
    log_debug("Validating user proxy type", args.debug)
    if args.user_proxy_type not in [None, "dummy", "metadata"]:
        error_msg = f"Invalid user proxy type: {args.user_proxy_type}. Valid options are None, 'dummy', or 'metadata'."
        log_debug(f"ERROR: {error_msg}", args.debug)
        raise ValueError(error_msg)

    # Validate metadata user proxy parameters
    log_debug("Validating metadata user proxy parameters", args.debug)
    if args.user_proxy_type == "metadata":
        if not all([args.metadata_task, args.metadata_hints, args.metadata_answer]):
            error_msg = "When using metadata user proxy type, all metadata parameters (--metadata-task, --metadata-hints, --metadata-answer) must be provided."
            log_debug(f"ERROR: {error_msg}", args.debug)
            raise ValueError(error_msg)

    # Validate action policy
    log_debug("Validating action policy", args.debug)
    if args.action_policy not in [
        "always",
        "never",
        "auto-conservative",
        "auto-permissive",
    ]:
        error_msg = f"Invalid action policy: {args.action_policy}. Valid options are 'always', 'never', 'auto-conservative', 'auto-permissive'."
        log_debug(f"ERROR: {error_msg}", args.debug)
        raise ValueError(error_msg)

    # Set up LLM logging if requested
    if args.llmlog_dir:
        log_debug(f"Setting up LLM logging to directory: {args.llmlog_dir}", args.debug)
        setup_llm_logging(args.llmlog_dir)

    # If the config file is not provided, check for the default config file
    client_config: str | None = args.config
    if not client_config:
        if os.path.isfile("config.yaml"):
            client_config = "config.yaml"
            log_debug(
                "Using default config.yaml file found in current directory", args.debug
            )
        else:
            log_debug(
                "No config file provided or found. Using default settings.", args.debug
            )
            logger.info("Config file not provided. Using default settings.")

    # Expand the task and final answer prompt
    log_debug("Processing task input", args.debug)
    task: str | None = None
    if args.task:
        if args.task == "-":
            log_debug("Reading task from stdin", args.debug)
            task = sys.stdin.buffer.read().decode("utf-8")
            log_debug(
                f"Task read from stdin, length: {len(task if task else '')}", args.debug
            )
        elif os.path.isfile(args.task):
            log_debug(f"Reading task from file: {args.task}", args.debug)
            with open(args.task, "r") as f:
                task = f.read()
                log_debug(
                    f"Task read from file, length: {len(task if task else '')}",
                    args.debug,
                )
        else:
            log_debug("Using task from command line argument", args.debug)
            task = args.task
            log_debug(
                f"Task from argument, length: {len(task if task else '')}", args.debug
            )

    if not args.run_without_docker:
        # Check Docker and build images if necessary
        log_debug("Checking Docker setup...", args.debug)
        logger.info("Checking if Docker is running...")

        if not check_docker_running():
            logger.error("Docker is not running. Please start Docker and try again.")
            sys.exit(1)
        else:
            logger.success("Docker is running")

        # Check and build Docker images if needed
        logger.info("Checking Docker vnc browser image...")
        if not check_browser_image():
            logger.warning("VNC browser image needs to be built")
            logger.info("Building Docker vnc image (this WILL take a few minutes)")
            build_browser_image()
        else:
            logger.success("VNC browser image is available")

        logger.info("Checking Docker python image...")
        if not check_python_image():
            logger.warning("Python image needs to be built")
            logger.info("Building Docker python image (this WILL take a few minutes)")
            build_python_image()
        else:
            logger.success("Python image is available")

        # Verify Docker images exist after attempted build
        if not check_browser_image() or not check_python_image():
            logger.error(
                "Docker images not found. Please build the images and try again."
            )
            sys.exit(1)

        log_debug("Docker setup completed successfully", args.debug)

    log_debug("Processing final answer prompt", args.debug)
    final_answer_prompt: str | None = None
    if args.final_answer_prompt:
        if os.path.isfile(args.final_answer_prompt):
            log_debug(
                f"Reading final answer prompt from file: {args.final_answer_prompt}",
                args.debug,
            )
            with open(args.final_answer_prompt, "r") as f:
                final_answer_prompt = f.read()
                log_debug(
                    f"Final answer prompt read from file, length: {len(final_answer_prompt if final_answer_prompt else '')}",
                    args.debug,
                )
        else:
            log_debug(
                "Using final answer prompt from command line argument", args.debug
            )
            final_answer_prompt = args.final_answer_prompt
            log_debug(
                f"Final answer prompt from argument, length: {len(final_answer_prompt if final_answer_prompt else '')}",
                args.debug,
            )

    # Set up autonomous execution mode if requested
    if args.autonomous:
        log_debug(
            "Autonomous mode enabled, setting autonomous_execution=True and cooperative_planning=False",
            args.debug,
        )
        args.autonomous_execution = True
        args.cooperative_planning = False

    # Try and load an MCP Agents file
    mcp_agents: List[McpAgentConfig] = []
    if args.mcp_agents_file:
        with open(args.mcp_agents_file) as fd:
            mcp_agents_data: Any = yaml.safe_load(fd)

        if not isinstance(mcp_agents_data, list):
            raise TypeError(
                f"Expected root element of mcp_agents_file to be a list but found: {type(mcp_agents_data)}"
            )

        for value in mcp_agents_data:  # type: ignore
            mcp_agent = McpAgentConfig.model_validate(value)
            mcp_agents.append(mcp_agent)
            logger.info(
                f"Loaded MCP Agent '{mcp_agent.name}' with MCP Servers [{', '.join(server.server_name for server in mcp_agent.mcp_servers)}]"
            )

    # Add a basic signal handler to log as soon as SIGINT is received
    def signal_handler(sig: int, frame: types.FrameType | None) -> Any:
        log_debug(f"Signal handler caught signal: {sig}", args.debug)
        logger.info("magentic-ui cli caught SIGINT...")
        log_debug("Raising KeyboardInterrupt to terminate application", args.debug)
        raise KeyboardInterrupt

    log_debug("Registering SIGINT signal handler", args.debug)
    signal.signal(signal.SIGINT, signal_handler)

    # Starts an asyncio event loop responsible for running asynchronous tasks
    log_debug("Starting asyncio event loop for get_team", args.debug)
    asyncio.run(
        # Passes the arguments to the get_team function
        get_team(
            cooperative_planning=args.cooperative_planning,
            autonomous_execution=args.autonomous_execution,
            reset=not args.use_state,  # Invert logic: if not using state, reset is True
            task=task,
            final_answer_prompt=final_answer_prompt,
            debug=args.debug,
            internal_workspace_root=args.internal_workspace_root,
            external_workspace_root=args.external_workspace_root,
            playwright_port=args.playwright_port,
            novnc_port=args.novnc_port,
            inside_docker=args.inside_docker,
            work_dir=args.work_dir,
            client_config=client_config,
            action_policy=cast(ApprovalPolicy, args.action_policy),
            user_proxy_type=args.user_proxy_type,
            task_metadata=args.metadata_task
            if args.user_proxy_type == "metadata"
            else task,
            hints=args.metadata_hints if args.user_proxy_type == "metadata" else None,
            answer=args.metadata_answer if args.user_proxy_type == "metadata" else None,
            use_pretty_ui=args.use_pretty_ui,
            mcp_agents=mcp_agents,
<<<<<<< HEAD
            sentinel_tasks=args.sentinel_tasks,
=======
            run_without_docker=args.run_without_docker,
            browser_headless=args.browser_headless,
>>>>>>> b45e7bbc
        )
    )
    log_debug("Asyncio event loop and get_team function completed", args.debug)


if __name__ == "__main__":
    main()<|MERGE_RESOLUTION|>--- conflicted
+++ resolved
@@ -126,12 +126,9 @@
     answer: str | None = None,
     mcp_agents: List[McpAgentConfig] | None = None,
     use_pretty_ui: bool = True,
-<<<<<<< HEAD
-    sentinel_tasks: bool = False,
-=======
     run_without_docker: bool = False,
     browser_headless: bool = False,
->>>>>>> b45e7bbc
+    sentinel_tasks: bool = False,
 ) -> None:
     log_debug("=== Starting get_team function ===", debug)
     log_debug(
@@ -251,13 +248,9 @@
         hints=hints,
         answer=answer,
         inside_docker=inside_docker,
-<<<<<<< HEAD
         sentinel_tasks=sentinel_tasks,
-=======
-        mcp_agent_configs=mcp_agents,
         run_without_docker=run_without_docker,
         browser_headless=browser_headless,
->>>>>>> b45e7bbc
     )
     log_debug(
         f"MagenticUIConfig created with planning={cooperative_planning}, execution={autonomous_execution}",
@@ -769,12 +762,9 @@
             answer=args.metadata_answer if args.user_proxy_type == "metadata" else None,
             use_pretty_ui=args.use_pretty_ui,
             mcp_agents=mcp_agents,
-<<<<<<< HEAD
-            sentinel_tasks=args.sentinel_tasks,
-=======
             run_without_docker=args.run_without_docker,
             browser_headless=args.browser_headless,
->>>>>>> b45e7bbc
+            sentinel_tasks=args.sentinel_tasks,
         )
     )
     log_debug("Asyncio event loop and get_team function completed", args.debug)
