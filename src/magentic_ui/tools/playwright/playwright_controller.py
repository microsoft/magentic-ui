import asyncio
import base64
import os
import random
import json
import logging
import hashlib
from typing import (
    Any,
    Awaitable,
    Callable,
    Dict,
    Optional,
    Tuple,
    Union,
    cast,
    List,
    Literal,
)
import warnings
from playwright.async_api import Locator
from playwright.async_api import Error as PlaywrightError
from playwright.async_api import TimeoutError as PlaywrightTimeoutError
from playwright.async_api import Download, Page, BrowserContext
from .utils.animation_utils import AnimationUtilsPlaywright
from .utils.webpage_text_utils import WebpageTextUtilsPlaywright
from ..url_status_manager import UrlStatusManager

from .types import (
    InteractiveRegion,
    VisualViewport,
    interactiveregion_from_dict,
    visualviewport_from_dict,
)

warnings.filterwarnings(action="ignore", module="markitdown")

logger = logging.getLogger(__name__)


# Some of the Code for clicking coordinates and keypresses adapted from https://github.com/openai/openai-cua-sample-app/blob/main/computers/base_playwright.py
# Copyright 2025 OpenAI - MIT License
CUA_KEY_TO_PLAYWRIGHT_KEY = {
    "/": "Divide",
    "\\": "Backslash",
    "alt": "Alt",
    "arrowdown": "ArrowDown",
    "arrowleft": "ArrowLeft",
    "arrowright": "ArrowRight",
    "arrowup": "ArrowUp",
    "backspace": "Backspace",
    "capslock": "CapsLock",
    "cmd": "Meta",
    "ctrl": "Control",
    "delete": "Delete",
    "end": "End",
    "enter": "Enter",
    "esc": "Escape",
    "home": "Home",
    "insert": "Insert",
    "option": "Alt",
    "pagedown": "PageDown",
    "pageup": "PageUp",
    "shift": "Shift",
    "space": " ",
    "super": "Meta",
    "tab": "Tab",
    "win": "Meta",
}


class PlaywrightController:
    """
    A helper class to allow Playwright to interact with web pages to perform actions such as clicking, filling, and scrolling.

    Args:
        downloads_folder (str, optional): The folder to save downloads to. If None, downloads are not saved. Default: None
        animate_actions (bool, optional): Whether to animate the actions (create fake cursor to click). Default: False
        viewport_width (int, optional): The width of the viewport. Default: 1440
        viewport_height (int, optional): The height of the viewport. Default: 1440
        _download_handler (callable, None], optional): A function to handle downloads.
        to_resize_viewport (bool, optional): Whether to resize the viewport. Default: True
        timeout_load (int | float, optional): Amount of time (in secs) to wait before timeout on actions. Default: 1
        sleep_after_action (int | float, optional): Amount of time (in secs) to sleep after performing action. Default: 1
        single_tab_mode (bool, optional): If True, forces navigation to happen in the same tab rather than opening new tabs/windows. Default: False
        url_status_manager (UrlStatusManager, optional): A list of websites to allow or deny. If None, all websites are allowed.
        url_validation_callback (callable, optional): A callback function to validate URLs. It should return a tuple of (str, bool) where the str is a failure string and bool indicates if the URL is allowed.
    """

    def __init__(
        self,
        downloads_folder: str | None = None,
        animate_actions: bool = False,
        viewport_width: int = 1440,
        viewport_height: int = 1440,
        _download_handler: Optional[Callable[[Download], None]] = None,
        to_resize_viewport: bool = True,
        timeout_load: Union[int, float] = 1,
        sleep_after_action: Union[int, float] = 0.1,
        single_tab_mode: bool = False,
        url_status_manager: UrlStatusManager | None = None,
        url_validation_callback: Optional[
            Callable[[str], Awaitable[Tuple[str, bool]]]
        ] = None,
    ) -> None:
        """
        Initialize the PlaywrightController.
        """
        assert isinstance(animate_actions, bool)
        assert isinstance(viewport_width, int)
        assert isinstance(viewport_height, int)
        assert viewport_height > 0
        assert viewport_width > 0
        assert timeout_load > 0

        self.animate_actions = animate_actions
        self.downloads_folder = downloads_folder
        self.viewport_width = viewport_width
        self.viewport_height = viewport_height
        self._download_handler = _download_handler
        self.to_resize_viewport = to_resize_viewport
        self._timeout_load = timeout_load
        self._sleep_after_action = sleep_after_action
        self.single_tab_mode = single_tab_mode
        self._url_status_manager = url_status_manager
        self._url_validation_callback = url_validation_callback
        self._page_script: str = ""
        self._markdown_converter: Optional[Any] | None = None

        # Create animation utils instance
        self._animation = AnimationUtilsPlaywright()
        # Use animation utils for cursor position tracking
        self.last_cursor_position = self._animation.last_cursor_position

        # Read page_script
        with open(
            os.path.join(os.path.abspath(os.path.dirname(__file__)), "page_script.js"),
            "rt",
            encoding="utf-8",
        ) as fh:
            self._page_script = fh.read()

        # Initialize WebpageTextUtils
        self._text_utils = WebpageTextUtilsPlaywright()

    async def on_new_page(self, page: Page) -> None:
        """
        Handle actions to perform on a new page.

        Args:
            page (Page): The Playwright page object.
        """
        assert page is not None

        awaiting_approval = False
        tentative_url = page.url
        tentative_url_approved = True
        # If the page is not whitelisted, block the site before asking if the user wants to allow it
        if self._url_status_manager and not self._url_status_manager.is_url_allowed(
            tentative_url
        ):
            await page.route("**/*", lambda route: route.abort("blockedbyclient"))
            try:
                # This will raise an exception, but we don't care about it
                await page.reload()
            except PlaywrightError:
                pass
            await page.unroute("**/*")

            if self._url_validation_callback is not None:
                awaiting_approval = True
                _, tentative_url_approved = await self._url_validation_callback(
                    tentative_url
                )

        # Wait for page load
        try:
            await page.wait_for_load_state(timeout=15000)
        except PlaywrightTimeoutError:
            logger.warning("Page load timeout, page might not be loaded")
            # refresh
            await page.reload()
<<<<<<< HEAD
            await page.wait_for_load_state(timeout=15000)
=======
            try:
                await page.wait_for_load_state(timeout=15000)
            except Exception:
                # stop page loading
                await page.evaluate("window.stop()")
>>>>>>> d472ba00
        except Exception:
            pass

        if awaiting_approval and tentative_url_approved:
            # Visit the page if permission has been given
            await self.visit_page(page, tentative_url)

        page.on("download", self._download_handler)  # type: ignore

        # check if there is a need to resize the viewport
        page_viewport_size = page.viewport_size
        if self.to_resize_viewport and self.viewport_width and self.viewport_height:
            if (
                page_viewport_size is None
                or page_viewport_size["width"] != self.viewport_width
                or page_viewport_size["height"] != self.viewport_height
            ):
                await page.set_viewport_size(
                    {"width": self.viewport_width, "height": self.viewport_height}
                )
        await page.add_init_script(
            path=os.path.join(
                os.path.abspath(os.path.dirname(__file__)), "page_script.js"
            )
        )

    async def _ensure_page_ready(self, page: Page) -> None:
        """
        Ensure the page is properly configured before performing any action.

        Args:
            page (Page): The Playwright page object.
        """
        assert page is not None
        await self.on_new_page(page)

    async def get_current_url_title(self, page: Page) -> Tuple[str, str]:
        """
        Get the current URL and title of the page.

        Args:
            page (Page): The Playwright page object.

        Returns:
            A tuple containing:
                - str: The current URL of the page.
                - str: The title of the page.
        """
        try:
            url = page.url
            title = await page.title()
            return url, title
        except Exception:
            logger.warning("Error getting current URL and title, returning unknown")
            return "Unknown", "Unknown"

    async def get_screenshot(self, page: Page, path: str | None = None) -> bytes:
        """
        Capture a screenshot of the current page.

        Args:
            page (Page): The Playwright page object.
            path (str, optional): The file path to save the screenshot. If None, the screenshot will be returned as bytes. Default: None
        """
        try:
            screenshot = await page.screenshot(path=path, timeout=5000)
            return screenshot
        except Exception:
            logger.warning(
                "Screenshot failed, page might not be loaded, stopping page and taking screenshot again"
            )
            # refresh the page
            await page.reload()
            await self._ensure_page_ready(page)
            # try again
            screenshot = await page.screenshot(path=path, timeout=5000)
            return screenshot

    async def sleep(self, page: Page, duration: Union[int, float]) -> None:
        """
        Pause the execution for a specified duration.

        Args:
            page (Page): The Playwright page object.
            duration (int | float): The duration to sleep in seconds.
        """
        await self._ensure_page_ready(page)
        await page.wait_for_timeout(duration * 1000)

    async def get_interactive_rects(self, page: Page) -> Dict[str, InteractiveRegion]:
        """
        Retrieve interactive regions from the web page.

        Args:
            page (Page): The Playwright page object.

        Returns:
            Dict[str, InteractiveRegion]: A dictionary of interactive regions.
        """
        await self._ensure_page_ready(page)
        # Read the regions from the DOM
        try:
            await page.evaluate(self._page_script)
        except Exception:
            pass
        result = cast(
            Dict[str, Dict[str, Any]],
            await page.evaluate("WebSurfer.getInteractiveRects();"),
        )

        # Convert the results into appropriate types
        assert isinstance(result, dict)
        typed_results: Dict[str, InteractiveRegion] = {}
        for k in result:
            assert isinstance(k, str)
            typed_results[k] = interactiveregion_from_dict(result[k])

        return typed_results

    async def get_visual_viewport(self, page: Page) -> VisualViewport:
        """
        Retrieve the visual viewport of the web page.

        Args:
            page (Page): The Playwright page object.

        Returns:
            VisualViewport: The visual viewport of the page.
        """
        await self._ensure_page_ready(page)
        try:
            await page.evaluate(self._page_script)
        except Exception:
            pass
        return visualviewport_from_dict(
            await page.evaluate("WebSurfer.getVisualViewport();")
        )

    async def get_focused_rect_id(self, page: Page) -> str:
        """
        Retrieve the ID of the currently focused element.

        Args:
            page (Page): The Playwright page object.

        Returns:
            str: The ID of the focused element.
        """
        await self._ensure_page_ready(page)
        try:
            await page.evaluate(self._page_script)
        except Exception:
            pass
        result = await page.evaluate("WebSurfer.getFocusedElementId();")
        return str(result)

    async def get_page_metadata(self, page: Page) -> Dict[str, Any]:
        """
        Retrieve metadata from the web page.

        Args:
            page (Page): The Playwright page object.

        Returns:
            Dict[str, Any]: A dictionary of page metadata.
        """
        await self._ensure_page_ready(page)
        try:
            await page.evaluate(self._page_script)
        except Exception:
            pass
        result = await page.evaluate("WebSurfer.getPageMetadata();")
        assert isinstance(result, dict)
        return cast(Dict[str, Any], result)

    async def go_back(self, page: Page) -> bool:
        """
        Navigate back to the previous page.

        Args:
            page (Page): The Playwright page object.

        Returns:
            bool: True if navigation was successful, False otherwise.
        """
        await self._ensure_page_ready(page)
        response = await page.go_back(
            wait_until="load", timeout=self._timeout_load * 1000
        )
        if response is None:
            return False
        else:
            return True

    async def go_forward(self, page: Page) -> bool:
        """
        Navigate forward to the next page.

        Args:
            page (Page): The Playwright page object.

        Returns:
            bool: True if navigation was successful, False otherwise.
        """
        await self._ensure_page_ready(page)
        response = await page.go_forward(
            wait_until="load", timeout=self._timeout_load * 1000
        )
        if response is None:
            return False
        else:
            return True

    async def visit_page(self, page: Page, url: str) -> Tuple[bool, bool]:
        """
        Visit a specified URL.

        Args:
            page (Page): The Playwright page object.
            url (str): The URL to visit.

        Returns:
            A tuple containing:
                - bool: Whether to reset prior metadata hash.
                - bool: Whether to reset the last download.
        """
        await self._ensure_page_ready(page)
        reset_prior_metadata_hash = False
        reset_last_download = False

        download = None
        download_future: asyncio.Task[Download] | None = None

        # If downloads are enabled, start listening for a download event before navigation.
        if self.downloads_folder:
            try:
                # Create a timeout for the download listener - use a longer timeout
                download_future = asyncio.create_task(
                    page.wait_for_event(  # type: ignore
                        "download", timeout=self._timeout_load * 5000
                    )
                )
            except Exception as e:
                logger.warning(f"Failed to set up download listener: {e}")
                download_future = None

        try:
            # Attempt normal navigation.
            await page.goto(url)
            await page.wait_for_load_state("load", timeout=self._timeout_load * 1000)
            await asyncio.sleep(1)
            reset_prior_metadata_hash = True

        except Exception as e:
            # If a navigation error occurs and it's likely due to a download,
            # use the already waiting download event.
            if self.downloads_folder and "net::ERR_ABORTED" in str(e):
                if download_future:
                    try:
                        # Wait for download with a reasonable timeout
                        download = await asyncio.wait_for(
                            download_future, timeout=self._timeout_load * 1000
                        )
                    except asyncio.TimeoutError:
                        logger.warning(
                            "Download timeout exceeded, continuing without download"
                        )
                    except Exception as download_error:
                        logger.warning(f"Download error: {download_error}")
            else:
                raise
        finally:
            # Clean up the download future if it exists and hasn't completed
            if download_future and not download_future.done():
                download_future.cancel()

        # Process any download that was detected
        if download:
            assert self.downloads_folder is not None
            fname = os.path.join(self.downloads_folder, download.suggested_filename)
            await download.save_as(fname)
            message = (
                f"<body style='margin: 20px;'>"
                f"<h1>Successfully downloaded '{download.suggested_filename}' to local path:<br><br>{fname}</h1>"
                f"</body>"
            )
            data_uri = "data:text/html;base64," + base64.b64encode(
                message.encode("utf-8")
            ).decode("utf-8")
            await page.goto(data_uri)
            reset_last_download = True

        if self._sleep_after_action > 0:
            await page.wait_for_timeout(self._sleep_after_action * 1000)

        return reset_prior_metadata_hash, reset_last_download

    async def refresh_page(self, page: Page) -> None:
        """
        Refresh the current page.

        Args:
            page (Page): The Playwright page object.
        """
        await self._ensure_page_ready(page)
        await page.reload()
        await page.wait_for_load_state("load", timeout=self._timeout_load * 1000)

    async def page_down(self, page: Page) -> None:
        """
        Scroll the page down by one viewport height minus 50 pixels.
        Updates cursor position if animations are enabled.
        When animations are enabled, scrolls smoothly instead of jumping.

        Args:
            page (Page): The Playwright page object.
        """
        await self._ensure_page_ready(page)
        scroll_amount = self.viewport_height - 50

        if self.animate_actions:
            # Smooth scrolling in smaller increments
            steps = 5  # Reduced from 10 for faster animation
            step_amount = scroll_amount / steps
            for _ in range(steps):
                await page.evaluate(f"window.scrollBy(0, {step_amount});")
                await asyncio.sleep(0.02)  # Reduced from 0.05 for faster animation

            # Move cursor with the scroll using gradual animation
            x, y = self.last_cursor_position
            new_y = max(0, min(y - scroll_amount, self.viewport_height))
            await self._animation.gradual_cursor_animation(page, x, y, x, new_y)
        else:
            # Regular instant scroll
            await page.evaluate(f"window.scrollBy(0, {scroll_amount});")

    async def page_up(self, page: Page) -> None:
        """
        Scroll the page up by one viewport height minus 50 pixels.
        Updates cursor position if animations are enabled.
        When animations are enabled, scrolls smoothly instead of jumping.

        Args:
            page (Page): The Playwright page object.
        """
        await self._ensure_page_ready(page)
        scroll_amount = self.viewport_height - 50

        if self.animate_actions:
            # Smooth scrolling in smaller increments
            steps = 5  # Reduced from 10 for faster animation
            step_amount = scroll_amount / steps
            for _ in range(steps):
                await page.evaluate(f"window.scrollBy(0, -{step_amount});")
                await asyncio.sleep(0.02)  # Reduced from 0.05 for faster animation

            # Move cursor with the scroll using gradual animation
            x, y = self.last_cursor_position
            new_y = max(0, min(y + scroll_amount, self.viewport_height))
            await self._animation.gradual_cursor_animation(page, x, y, x, new_y)
        else:
            # Regular instant scroll
            await page.evaluate(f"window.scrollBy(0, -{scroll_amount});")

    async def scroll_mousewheel(
        self, page: Page, direction: str, pixels: int = 400
    ) -> None:
        """
        Scroll the page using mouse wheel for a specific number of pixels.
        Updates cursor position if animations are enabled.

        Args:
            page (Page): The Playwright page object.
            direction (str): Direction to scroll ("up" or "down").
            pixels (int, optional): Number of pixels to scroll. Default: 400.
        """
        await self._ensure_page_ready(page)

        # Determine scroll direction (negative for up, positive for down)
        scroll_amount = pixels if direction.lower() == "down" else -pixels

        if self.animate_actions:
            # Smooth scrolling in smaller increments
            steps = 4
            step_amount = scroll_amount / steps
            for _ in range(steps):
                await page.evaluate(f"window.scrollBy(0, {step_amount});")
                await asyncio.sleep(0.015)

            # Move cursor with the scroll using gradual animation
            x, y = self.last_cursor_position
            # Calculate new cursor position relative to scroll direction
            cursor_offset = min(pixels / 3, 100)  # Limit cursor movement
            new_y = (
                y - cursor_offset if direction.lower() == "down" else y + cursor_offset
            )
            new_y = max(0, min(new_y, self.viewport_height))
            await self._animation.gradual_cursor_animation(page, x, y, x, new_y)
        else:
            # Regular instant scroll
            await page.evaluate(f"window.scrollBy(0, {scroll_amount});")

        if self._sleep_after_action > 0:
            await page.wait_for_timeout(self._sleep_after_action * 1000)

    async def click_id(
        self,
        context: BrowserContext,
        page: Page,
        identifier: str,
        hold: float = 0.0,
        button: Literal["left", "right"] = "left",
    ) -> Optional[Page]:
        """
        Click an element with the given identifier. Handles regular clicks, right clicks, holding the mouse button, new page creation, and file downloads.

        Args:
            context (BrowserContext): The Playwright browser context.
            page (Page): The Playwright page object.
            identifier (str): The element identifier.
            hold (float, optional): Seconds to hold the mouse button down before releasing. Default: 0.0
            button (Literal["left", "right"], optional): Mouse button to use. Default: "left"

        Returns:
            Optional[Page]: The new page object if a popup was created, None otherwise.

        Raises:
            ValueError: If the element is not visible on the page.
            TimeoutError: If the element does not appear within the timeout period.
        """
        await self._ensure_page_ready(page)

        new_page: Optional[Page] = None
        selector = f"[__elementId='{identifier}']"
        try:
            # Wait for the element to be visible and scroll it into view
            await page.wait_for_selector(
                selector, state="visible", timeout=self._timeout_load * 1000
            )
            target = page.locator(selector)
            await target.scroll_into_view_if_needed()
        except PlaywrightTimeoutError:
            raise ValueError(
                f"Element with identifier {identifier} not found or not visible"
            )

        # Retrieve bounding box to determine the center for clicking
        box = await target.bounding_box()
        if not box:
            raise ValueError(
                f"Element with identifier {identifier} is not visible on the page."
            )
        center_x = box["x"] + box["width"] / 2
        center_y = box["y"] + box["height"] / 2

        # In single tab mode, override target attributes to avoid opening a new tab
        if self.single_tab_mode:
            await target.evaluate("""
                el => {
                    // Remove target attribute from clicked element and all _blank links/forms
                    el.removeAttribute('target');
                    document.querySelectorAll('a[target=_blank], form[target=_blank]')
                        .forEach(e => e.removeAttribute('target'));
                }
            """)

        download = None
        download_future: asyncio.Task[Download] | None = None

        # Start listening for a download event if downloads are enabled
        if self.downloads_folder:
            try:
                download_future = asyncio.create_task(
                    page.wait_for_event(  # type: ignore
                        "download", timeout=self._timeout_load * 2000
                    )
                )
            except Exception as e:
                logger.warning(f"Failed to set up download listener: {e}")
                download_future = None

        async def perform_click() -> Optional[Page]:
            nonlocal download
            try:
                if self.single_tab_mode:
                    await page.mouse.move(center_x, center_y, steps=1)
                    if hold == 0.0 and button == "left":
                        await page.mouse.click(center_x, center_y)
                    else:
                        await page.mouse.down(button=button)
                        if hold > 0:
                            await asyncio.sleep(hold)
                        await page.mouse.up(button=button)
                    return None
                else:
                    # Create a task to wait for a new page event
                    new_page_promise: asyncio.Task[Page] = asyncio.create_task(
                        context.wait_for_event(  # type: ignore
                            "page", timeout=self._timeout_load * 1000
                        )
                    )

                    # Perform the click
                    await page.mouse.move(center_x, center_y, steps=1)
                    if hold == 0.0 and button == "left":
                        await page.mouse.click(center_x, center_y, delay=10)
                    else:
                        await page.mouse.down(button=button)
                        if hold > 0:
                            await asyncio.sleep(hold)
                        await page.mouse.up(button=button)

                    try:
                        # Wait for the new page to open
                        new_page = await new_page_promise
                        await self.on_new_page(new_page)
                        return new_page
                    except PlaywrightTimeoutError:
                        # No new page opened within timeout
                        return None
            except Exception:
                raise

        # Optionally animate the click
        if self.animate_actions:
            await self.add_cursor_box(page, identifier)
            start_x, start_y = self.last_cursor_position
            await self.gradual_cursor_animation(
                page, start_x, start_y, center_x, center_y
            )

        new_page = await perform_click()

        # Handle any download that occurred
        if download_future:
            try:
                if not download:
                    # Use asyncio.wait_for with a reasonable timeout
                    try:
                        download = await asyncio.wait_for(
                            download_future, timeout=self._timeout_load * 1000
                        )
                    except asyncio.TimeoutError:
                        # No download occurred within the timeout period
                        logger.debug("No download detected within timeout period")
                        pass

                if download:
                    logger.info(
                        f"Downloading {download.suggested_filename} to {self.downloads_folder}"
                    )
                    assert self.downloads_folder is not None
                    fname = os.path.join(
                        self.downloads_folder, download.suggested_filename
                    )
                    await download.save_as(fname)
            except Exception as e:
                logger.debug(f"Error handling download: {e}")
            finally:
                if not download_future.done():
                    download_future.cancel()

        if self.animate_actions:
            await self.remove_cursor_box(page, identifier)

        if self._sleep_after_action > 0:
            await page.wait_for_timeout(self._sleep_after_action * 1000)

        return new_page

    async def hover_id(self, page: Page, identifier: str) -> None:
        """
        Hover the mouse over the element with the given identifier.

        Args:
            page (Page): The Playwright page object.
            identifier (str): The element identifier.
        """
        await self._ensure_page_ready(page)
        target = page.locator(f"[__elementId='{identifier}']")

        # See if it exists
        try:
            await target.wait_for(timeout=5000)
        except PlaywrightTimeoutError:
            raise ValueError("No such element.") from None

        # Hover over it
        await target.scroll_into_view_if_needed()
        await asyncio.sleep(0.3)

        box = cast(Dict[str, Union[int, float]], await target.bounding_box())
        try:
            if self.animate_actions:
                await self.add_cursor_box(page, identifier)
                # Move cursor to the box slowly
                start_x, start_y = self.last_cursor_position
                end_x, end_y = box["x"] + box["width"] / 2, box["y"] + box["height"] / 2
                await self.gradual_cursor_animation(
                    page, start_x, start_y, end_x, end_y
                )
                await asyncio.sleep(0.1)
                await page.mouse.move(
                    box["x"] + box["width"] / 2, box["y"] + box["height"] / 2
                )

                await self.remove_cursor_box(page, identifier)
            else:
                await page.mouse.move(
                    box["x"] + box["width"] / 2, box["y"] + box["height"] / 2
                )
        except Exception:
            if self.animate_actions:
                await self.remove_cursor_box(page, identifier)
            await target.hover()

    async def fill_id(
        self,
        page: Page,
        identifier: str,
        value: str,
        press_enter: bool = True,
        delete_existing_text: bool = False,
    ) -> None:
        """
        Fill the element with the given identifier with the specified value.
        Works with text inputs, textareas, and comboboxes.

        Args:
            page (Page): The Playwright page object.
            identifier (str): The element identifier.
            value (str): The value to fill.
            press_enter (bool, optional): Whether to press enter after filling. Default: True
            delete_existing_text (bool, optional): Whether to delete existing text before filling. Default: False
        """
        await self._ensure_page_ready(page)
        await page.wait_for_selector(f"[__elementId='{identifier}']", state="visible")
        target = page.locator(f"[__elementId='{identifier}']")
        await target.scroll_into_view_if_needed()

        # See if it exists
        try:
            await target.wait_for(timeout=5000)
        except PlaywrightTimeoutError:
            raise ValueError("No such element.") from None

        # Fill it
        box = cast(Dict[str, Union[int, float]], await target.bounding_box())

        if self.single_tab_mode:
            # Remove target attributes to prevent new tabs
            await target.evaluate("""
                el => el.removeAttribute('target')
                // Remove 'target' on all <a> tags
                for (const a of document.querySelectorAll('a[target=_blank]')) {
                    a.removeAttribute('target');
                }
                // Remove 'target' on all <form> tags
                for (const frm of document.querySelectorAll('form[target=_blank]')) {
                    frm.removeAttribute('target');
                }
            """)
        try:
            end_x, end_y = box["x"] + box["width"] / 2, box["y"] + box["height"] / 2
            if self.animate_actions:
                await self.add_cursor_box(page, identifier)
                # Move cursor to the box slowly
                start_x, start_y = self.last_cursor_position
                await self.gradual_cursor_animation(
                    page, start_x, start_y, end_x, end_y
                )
                await asyncio.sleep(0.1)

            # Focus on the element
            await page.mouse.click(end_x, end_y)

            if delete_existing_text:
                await page.keyboard.press("ControlOrMeta+A")
                await page.keyboard.press("Backspace")

            if self.animate_actions:
                # Type slower for short text, faster for long text
                delay_typing_speed = (
                    20 + 30 * random.random() if len(value) < 100 else 5
                )
                try:
                    await page.keyboard.type(value, delay=delay_typing_speed)
                except PlaywrightError:
                    await target.fill(value)

            else:
                try:
                    await page.keyboard.type(value)
                except PlaywrightError:
                    await target.fill(value)

            if press_enter:
                # if it's a combobox, wait a bit before pressing enter to allow suggestions to appear
                await page.keyboard.press("Enter")

        finally:
            if self.animate_actions:
                await self.remove_cursor_box(page, identifier)

    async def scroll_id(self, page: Page, identifier: str, direction: str) -> None:
        """
        Scroll the element with the given identifier in the specified direction.

        Args:
            page (Page): The Playwright page object.
            identifier (str): The element identifier.
            direction (str): The direction to scroll ("up" or "down").
        """
        await self._ensure_page_ready(page)
        await page.evaluate(
            f"""
        (function() {{
            let elm = document.querySelector("[__elementId='{identifier}']");
            if (elm) {{
                if ("{direction}" == "up") {{
                    elm.scrollTop = Math.max(0, elm.scrollTop - elm.clientHeight);
                }}
                else {{
                    elm.scrollTop = Math.min(elm.scrollHeight - elm.clientHeight, elm.scrollTop + elm.clientHeight);
                }}
            }}
        }})();
    """
        )

    async def select_option(
        self, context: BrowserContext, page: Page, identifier: str
    ) -> Optional[Page]:
        """
        Select an option element with the given identifier. If the element has a visible size,
        it will be clicked normally. Otherwise, it will be selected programmatically.

        Args:
            page (Page): The Playwright page object.
            identifier (str): The element identifier of the option to select.

        Returns:
            Optional[Page]: The Playwright page object of the newly focused tab.
        """
        await self._ensure_page_ready(page)
        new_page: Optional[Page] = None
        try:
            # Wait for element to be present
            await page.wait_for_selector(
                f"[__elementId='{identifier}']", state="attached"
            )

            try:
                # First try normal click if element is visible
                target = page.locator(f"[__elementId='{identifier}']").first
                # Get the bounding box to check element size
                box = await target.bounding_box()

                if box and box["width"] > 0 and box["height"] > 0:
                    # Element has visible size - use normal click
                    return await self.click_id(context, page, identifier)

            except PlaywrightError as e:
                if "strict mode violation" in str(e):
                    # If multiple elements found, try clicking the first visible one
                    elements: List[Locator] = await page.locator(
                        f"[__elementId='{identifier}']"
                    ).all()
                    for element in elements:
                        try:
                            if await element.is_visible():
                                await element.click()
                                return new_page
                        except PlaywrightError:
                            continue

            # If click didn't work, try programmatic selection
            # First check if it's a standard <option> element
            option_element = await page.evaluate(
                """
                (identifier) => {
                    const elements = document.querySelectorAll(`[__elementId='${identifier}']`);
                    for (const el of elements) {
                        if (el.tagName.toLowerCase() === 'option') {
                            return true;
                        }
                    }
                    return false;
                }
                """,
                identifier,
            )

            if option_element:
                # Handle standard <select> dropdown
                await page.evaluate(
                    """
                    (identifier) => {
                        const option = Array.from(document.querySelectorAll(`[__elementId='${identifier}']`))
                            .find(el => el.tagName.toLowerCase() === 'option');
                        if (!option) throw new Error('Option not found');
                        const select = option.closest('select');
                        if (select) {
                            option.selected = true;
                            select.dispatchEvent(new Event('change', { bubbles: true }));
                            select.blur();
                        }
                    }
                    """,
                    identifier,
                )
            else:
                # Handle custom dropdown/combobox options
                await page.evaluate(
                    """
                    (identifier) => {
                        const element = document.querySelector(`[__elementId='${identifier}']`);
                        if (!element) throw new Error('Element not found');

                        // Dispatch multiple events to ensure the selection is registered
                        const events = ['mousedown', 'mouseup', 'click', 'change'];
                        events.forEach(eventType => {
                            element.dispatchEvent(new Event(eventType, { bubbles: true }));
                        });

                        // If element has aria-selected, set it
                        if (element.hasAttribute('aria-selected')) {
                            element.setAttribute('aria-selected', 'true');
                        }

                        // If element has a data-value, try to set it on the parent
                        const value = element.getAttribute('data-value');
                        if (value) {
                            const parent = element.closest('[role="listbox"], [role="combobox"]');
                            if (parent) {
                                parent.setAttribute('data-value', value);
                            }
                        }
                    }
                    """,
                    identifier,
                )

            # Optional sleep/pause after the action
            if self._sleep_after_action > 0:
                await page.wait_for_timeout(self._sleep_after_action * 1000)

        except PlaywrightTimeoutError:
            raise ValueError(
                f"No option found with identifier '{identifier}' within "
                f"{self._timeout_load} seconds."
            ) from None
        return new_page

    async def get_tabs_information(
        self, context: BrowserContext, current_page: Page
    ) -> List[Dict[str, Any]]:
        """
        Get information about all tabs in the browser context.

        Args:
            context (BrowserContext): The Playwright browser context.
            current_page (Page): The currently controlled page.

        Returns:
            List[Dict[str, Any]]: A list of dictionaries containing information about each tab.
            Each dictionary contains:
                - title (str): The tab's title
                - url (str): The tab's URL
                - index (int): The tab's position index
                - is_active (bool): Whether this tab is currently visible in the browser
                - is_controlled (bool): Whether this tab is currently controlled by WebSurfer
        """
        assert context is not None
        tabs = context.pages
        tabs_info: List[Dict[str, Any]] = []

        # Get the currently active tab
        active_tab: Optional[Page] = None
        for tab in tabs:
            if await tab.evaluate("document.visibilityState") == "visible":
                active_tab = tab
                break

        for idx, tab in enumerate(tabs):
            tabs_info.append(
                {
                    "index": idx,
                    "title": await tab.title(),
                    "url": tab.url,
                    "is_active": tab == active_tab,
                    "is_controlled": tab
                    == current_page,  # Compare with the passed current page
                }
            )
        return tabs_info

    async def switch_tab(self, context: BrowserContext, tab_id: int) -> Page:
        """
        Switch to a specific tab in the browser context.

        Args:
            context (BrowserContext): The Playwright browser context.
            tab_id (int): The index of the tab to switch to.

        Returns:
            Page: The Playwright page object of the newly focused tab.

        Raises:
            ValueError: If the tab_id is out of range.
        """
        assert context is not None
        tabs = context.pages
        try:
            tab = tabs[tab_id]
            await self.on_new_page(tab)
            # Bring the tab to front
            await tab.bring_to_front()
            return tab
        except IndexError:
            raise ValueError(f"Tab index {tab_id} is out of range.")

    async def close_tab(self, context: BrowserContext, tab_id: int) -> Page:
        """
        Close a specific tab in the browser context and switch to an adjacent tab.

        Args:
            context (BrowserContext): The Playwright browser context.
            tab_id (int): The index of the tab to close.

        Returns:
            Page: The Playwright page object of the newly focused tab.

        Raises:
            ValueError: If attempting to close the last tab or if tab_id is out of range.
        """
        assert context is not None
        tabs = context.pages
        if len(tabs) == 1:
            raise ValueError("Cannot close the last tab.")
        if tab_id >= len(tabs):
            raise ValueError(f"Tab index {tab_id} is out of range.")

        # Determine which tab to switch to.
        # If closing the first tab, choose the tab to the right.
        # Otherwise, choose the tab to the left.
        if tab_id == 0:
            new_tab = tabs[1]
        else:
            new_tab = tabs[tab_id - 1]

        # Close the specified tab
        await tabs[tab_id].close()

        # Bring the chosen tab to the front
        await new_tab.bring_to_front()
        return new_tab

    async def create_new_tab(self, context: BrowserContext, url: str) -> Page:
        """
        Add a new tab to the browser context and optionally navigate to a URL.

        Args:
            context (BrowserContext): The Playwright browser context.
            url (str): The URL to navigate to in the new tab.

        Returns:
            Page: The Playwright page object of the newly created tab.
        """
        assert context is not None
        new_page: Page = await context.new_page()
        await self.on_new_page(new_page)
        # bring the page to the foreground
        await new_page.bring_to_front()
        try:
            await self.visit_page(new_page, url)
        except Exception:
            # If URL navigation fails, the tab will still be created
            pass
        return new_page

    async def double_click_coords(self, page: Page, x: int, y: int) -> None:
        """
        Double click at specified coordinates.

        Args:
            page (Page): The Playwright page object
            x (int): X coordinate
            y (int): Y coordinate
        """
        await self._ensure_page_ready(page)
        try:
            if self.animate_actions:
                start_x, start_y = self.last_cursor_position
                await self.gradual_cursor_animation(page, start_x, start_y, x, y)
            await page.mouse.dblclick(x, y)
        finally:
            if self.animate_actions:
                await self.cleanup_animations(page)

    async def scroll_coords(
        self, page: Page, x: int, y: int, scroll_x: int, scroll_y: int
    ) -> None:
        """
        Scroll the page from given coordinates.

        Args:
            page (Page): The Playwright page object
            x (int): Starting X coordinate
            y (int): Starting Y coordinate
            scroll_x (int): Horizontal scroll amount
            scroll_y (int): Vertical scroll amount
        """
        await self._ensure_page_ready(page)
        try:
            if self.animate_actions:
                start_x, start_y = self.last_cursor_position
                await self.gradual_cursor_animation(page, start_x, start_y, x, y)
            await page.mouse.move(x, y)
            await page.evaluate(f"window.scrollBy({scroll_x}, {scroll_y});")
        finally:
            if self.animate_actions:
                await self.cleanup_animations(page)

    async def type_direct(self, page: Page, text: str) -> None:
        """
        Type text using keyboard.

        Args:
            page (Page): The Playwright page object
            text (str): Text to type
        """
        await self._ensure_page_ready(page)
        try:
            if self.animate_actions:
                # Type slower for short text, faster for long text
                delay_typing_speed = 20 + 30 * random.random() if len(text) < 100 else 5
                for char in text:
                    await page.keyboard.type(char, delay=delay_typing_speed)
            else:
                await page.keyboard.type(text)
        finally:
            if self.animate_actions:
                await self.cleanup_animations(page)

    async def hover_coords(self, page: Page, x: int, y: int) -> None:
        """
        Move mouse to specified coordinates.

        Args:
            page (Page): The Playwright page object
            x (int): X coordinate
            y (int): Y coordinate
        """
        await self._ensure_page_ready(page)
        try:
            if self.animate_actions:
                start_x, start_y = self.last_cursor_position
                await self.gradual_cursor_animation(page, start_x, start_y, x, y)
            await page.mouse.move(x, y)
        finally:
            if self.animate_actions:
                await self.cleanup_animations(page)

    async def keypress(self, page: Page, keys: List[str]) -> None:
        """
        Press specified keys in sequence.

        Args:
            page (Page): The Playwright page object
            keys (List[str]): List of keys to press
        """
        await self._ensure_page_ready(page)
        mapped_keys = [CUA_KEY_TO_PLAYWRIGHT_KEY.get(key.lower(), key) for key in keys]
        try:
            if self.animate_actions:
                for key in mapped_keys:
                    await page.keyboard.down(key)
                    await asyncio.sleep(0.02)
                for key in reversed(mapped_keys):
                    await page.keyboard.up(key)
                    await asyncio.sleep(0.02)
            else:
                for key in mapped_keys:
                    await page.keyboard.down(key)
                for key in reversed(mapped_keys):
                    await page.keyboard.up(key)
        finally:
            if self.animate_actions:
                await self.cleanup_animations(page)

    async def drag_coords(self, page: Page, path: List[Dict[str, int]]) -> None:
        """
        Perform drag operation along specified path.

        Args:
            page (Page): The Playwright page object
            path (List[Dict[str, int]]): List of coordinates forming the drag path
        """
        await self._ensure_page_ready(page)
        if not path:
            return

        try:
            if self.animate_actions:
                # Animate cursor movement to start position
                start_x, start_y = self.last_cursor_position
                await self.gradual_cursor_animation(
                    page, start_x, start_y, path[0]["x"], path[0]["y"]
                )

            await page.mouse.move(path[0]["x"], path[0]["y"])
            await page.mouse.down()

            for point in path[1:]:
                if self.animate_actions:
                    # Animate the drag movement
                    await self.gradual_cursor_animation(
                        page,
                        self.last_cursor_position[0],
                        self.last_cursor_position[1],
                        point["x"],
                        point["y"],
                    )
                else:
                    await page.mouse.move(point["x"], point["y"])

            await page.mouse.up()
        finally:
            if self.animate_actions:
                await self.cleanup_animations(page)

    async def click_coords(
        self,
        page: Page,
        x: int,
        y: int,
        button: Literal["left", "right", "back", "forward", "wheel"] = "left",
    ) -> Optional[Page]:
        """
        Click at specified coordinates with given button.

        Args:
            page (Page): The Playwright page object
            x (int): X coordinate
            y (int): Y coordinate
            button (str): Mouse button to use ('left', 'right', 'back', 'forward', 'wheel'). Default: 'left'

        Returns:
            Optional[Page]: New page if navigation occurred
        """
        await self._ensure_page_ready(page)
        try:
            match button:
                case "back":
                    await self.go_back(page)
                    return None
                case "forward":
                    await self.go_forward(page)
                    return None
                case "wheel":
                    if self.animate_actions:
                        start_x, start_y = self.last_cursor_position
                        await self.gradual_cursor_animation(
                            page, start_x, start_y, x, y
                        )
                    await page.mouse.wheel(x, y)
                    return None
                case "left" | "right" as btn:
                    if self.animate_actions:
                        start_x, start_y = self.last_cursor_position
                        await self.gradual_cursor_animation(
                            page, start_x, start_y, x, y
                        )
                    await page.mouse.click(x, y, button=btn)
                    return None
        finally:
            if self.animate_actions:
                await self.cleanup_animations(page)

    async def upload_file(self, page: Page, target_id: str, file_path: str) -> None:
        """
        Upload a file to the specified input element on the page.

        Args:
            page (Page): The Playwright page object to interact with.
            target_id (str): The unique element ID of the file input element.
            file_path (str): The local file system path to the file to upload.

        Raises:
            ValueError: If the specified input element is not found on the page.
        """
        await self._ensure_page_ready(page)
        input_file_element = page.locator(f"[__elementId='{target_id}']")
        await input_file_element.wait_for(state="attached")

        if await input_file_element.count() > 0:
            await input_file_element.set_input_files(file_path)
        else:
            raise ValueError(f"Element with ID '{target_id}' not found.")

    async def get_all_webpage_text(self, page: Page, n_lines: int = 50) -> str:
        """
        Retrieve the text content of the web page.

        Args:
            page (Page): The Playwright page object.
            n_lines (int, optional): The number of lines to return from the page inner text. Default: 50

        Returns:
            str: The text content of the page.
        """
        await self._ensure_page_ready(page)
        return await self._text_utils.get_all_webpage_text(page, n_lines)

    async def get_visible_text(self, page: Page) -> str:
        """
        Retrieve the text content of the browser viewport (approximately).
        Args:
            page (Page): The Playwright page object.
        Returns:
            str: The text content of the page.
        """
        await self._ensure_page_ready(page)
        return await self._text_utils.get_visible_text(page)

    async def get_page_markdown(self, page: Page, max_tokens: int = -1) -> str:
        """
        Retrieve the markdown content of the web page, limited to a specified number of tokens.
        Automatically detects and handles PDF content.

        Args:
            page (Page): The Playwright page object.
            max_tokens (int, optional): The maximum number of tokens to return. Default: -1 (no limit)

        Returns:
            str: The markdown content of the page or extracted PDF content.
        """
        await self._ensure_page_ready(page)
        return await self._text_utils.get_page_markdown(page, max_tokens)

    async def describe_page(
        self,
        page: Page,
        get_screenshot: bool = True,
    ) -> Tuple[str, Union[bytes, None], str]:
        """
        Describe the current state of the page including a screenshot, text content, viewport details, and metadata.

        Args:
            page (Page): The Playwright page object.
            prior_metadata_hash (Optional[str]): The previous metadata hash to compare with the current one.
            get_screenshot (bool, optional): Whether to include a screenshot in the response. Default: True

        Returns:
            A tuple containing:
                - str: The message content describing the page.
                - bytes | None: The screenshot bytes if requested. Otherwise None.
                - str: The new metadata hash of the page.
        """
        await self._ensure_page_ready(page)
        screenshot = None
        if get_screenshot:
            screenshot = await self.get_screenshot(page, path=None)
        page_title = await page.title()
        viewport = await self.get_visual_viewport(page)
        viewport_text = await self._text_utils.get_visible_text(page)
        percent_visible = int(viewport["height"] * 100 / viewport["scrollHeight"])
        percent_scrolled = int(viewport["pageTop"] * 100 / viewport["scrollHeight"])
        position_text = (
            "at the top of the page"
            if percent_scrolled < 1
            else "at the bottom of the page"
            if percent_scrolled + percent_visible >= 99
            else f"{percent_scrolled}% down from the top of the page"
        )
        page_metadata = json.dumps(await self.get_page_metadata(page), indent=4)
        metadata_hash = hashlib.md5(page_metadata.encode("utf-8")).hexdigest()

        page_metadata = f"\nThe following metadata was extracted from the webpage:\n\n{page_metadata.strip()}\n"

        message_content = (
            f"We are at the following webpage [{page_title}]({page.url}).\n"
            f"The viewport shows {percent_visible}% of the webpage, and is positioned {position_text}\n"
            f"The text in the viewport is:\n {viewport_text}"
        )

        return message_content, screenshot, metadata_hash

    async def add_cursor_box(self, page: Page, identifier: str) -> None:
        await self._animation.add_cursor_box(page, identifier)

    async def remove_cursor_box(self, page: Page, identifier: str) -> None:
        await self._animation.remove_cursor_box(page, identifier)

    async def gradual_cursor_animation(
        self, page: Page, start_x: float, start_y: float, end_x: float, end_y: float
    ) -> None:
        await self._animation.gradual_cursor_animation(
            page, start_x, start_y, end_x, end_y
        )
        self.last_cursor_position = self._animation.last_cursor_position

    async def cleanup_animations(self, page: Page) -> None:
        await self._animation.cleanup_animations(page)

    async def preview_action(self, page: Page, identifier: str) -> None:
        """
        Preview an action by animating the cursor movement and highlighting the element,
        without actually performing the action. Used for previewing clicks, hovers, or other
        interactive actions before getting user approval.

        Args:
            page (Page): The Playwright page object.
            identifier (str): The element identifier.

        Raises:
            ValueError: If the element is not visible on the page.
            PlaywrightTimeoutError: If the element does not appear within the timeout period.
        """
        await self._ensure_page_ready(page)

        selector = f"[__elementId='{identifier}']"
        try:
            # Wait for the element to be visible and scroll it into view
            await page.wait_for_selector(
                selector, state="visible", timeout=self._timeout_load * 1000
            )
            target = page.locator(selector)
            await target.scroll_into_view_if_needed()
        except PlaywrightTimeoutError:
            raise ValueError(
                f"Element with identifier {identifier} not found or not visible"
            )

        # Retrieve bounding box to determine the center for cursor movement
        box = await target.bounding_box()
        if not box:
            raise ValueError(
                f"Element with identifier {identifier} is not visible on the page."
            )
        center_x = box["x"] + box["width"] / 2
        center_y = box["y"] + box["height"] / 2

        # Animate the cursor movement
        if self.animate_actions:
            await self.add_cursor_box(page, identifier)
            start_x, start_y = self.last_cursor_position
            await self.gradual_cursor_animation(
                page, start_x, start_y, center_x, center_y
            )<|MERGE_RESOLUTION|>--- conflicted
+++ resolved
@@ -180,15 +180,11 @@
             logger.warning("Page load timeout, page might not be loaded")
             # refresh
             await page.reload()
-<<<<<<< HEAD
-            await page.wait_for_load_state(timeout=15000)
-=======
             try:
                 await page.wait_for_load_state(timeout=15000)
             except Exception:
                 # stop page loading
                 await page.evaluate("window.stop()")
->>>>>>> d472ba00
         except Exception:
             pass
 
