--- conflicted
+++ resolved
@@ -219,27 +219,6 @@
             approval_guard=approval_guard,
         )
 
-<<<<<<< HEAD
-    # Initialize the coder agent configuration
-    coder_agent = CoderAgent(
-        name="coder_agent",
-        model_client=model_client_coder,
-        work_dir=paths.internal_run_dir,
-        bind_dir=paths.external_run_dir,
-        model_context_token_limit=magentic_ui_config.model_context_token_limit,
-        approval_guard=approval_guard,
-    )
-
-    # Initialize the file surfer agent configuration
-    file_surfer = FileSurfer(
-        name="file_surfer",
-        model_client=model_client_file_surfer,
-        work_dir=paths.internal_run_dir,
-        bind_dir=paths.external_run_dir,
-        model_context_token_limit=magentic_ui_config.model_context_token_limit,
-        approval_guard=approval_guard,
-    )
-=======
         file_surfer = FileSurfer(
             name="file_surfer",
             model_client=model_client_file_surfer,
@@ -248,7 +227,6 @@
             model_context_token_limit=magentic_ui_config.model_context_token_limit,
             approval_guard=approval_guard,
         )
->>>>>>> b45e7bbc
 
     # Setup any mcp_agents
     mcp_agents: List[McpAgent] = [
