--- conflicted
+++ resolved
@@ -600,16 +600,10 @@
       };
     }, [isRelevantPlansVisible]);
 
-<<<<<<< HEAD
-    const goToMcpServersTab = React.useCallback(() => {onSubMenuChange("mcp_servers") 
-    }, [onSubMenuChange]);
-    
-=======
     const goToMcpServersTab = React.useCallback(() => {
       onSubMenuChange("mcp_servers");
     }, [onSubMenuChange]);
 
->>>>>>> 659aaec4
     const handleMcpServerSelectionChange = React.useCallback((newSelection: string[]) => {
       onSelectedMcpServersChange(newSelection);
     }, [onSelectedMcpServersChange]);
