--- conflicted
+++ resolved
@@ -7,12 +7,8 @@
   useCallback,
 } from "react";
 import { ChevronDownIcon, PlusIcon } from "@heroicons/react/24/outline";
-<<<<<<< HEAD
 import { ClipboardList, Clock } from "lucide-react";
-=======
-import { ClipboardList, Moon, Timer } from "lucide-react";
 import { useTranslation } from "react-i18next";
->>>>>>> 942ff49e
 import {
   DragDropContext,
   Droppable,
@@ -240,7 +236,7 @@
             {...(!viewOnly ? provided.dragHandleProps : {})}
             className={`flex items-center justify-center font-semibold p-1.5 ${!viewOnly ? "cursor-grab" : ""}`}
           >
-            Step {index + 1}
+            {t("planView.step")} {index + 1}
           </span>
           <div className="flex items-center ml-2">
             <div className="text-gray-600 dark:text-gray-300">
@@ -261,7 +257,7 @@
               autoFocus
               className={`flex-1 p-2 min-w-[100px] max-w-full resize-y bg-[var(--color-bg-secondary)] text-[var(--color-text-primary)] rounded ${!item.details.trim() ? "border border-orange-300" : ""} ${viewOnly ? "cursor-default focus:outline-none" : ""}`}
               readOnly={viewOnly}
-              placeholder="Enter step details"
+              placeholder={t("planView.enterStepDetails")}
             />
             {!viewOnly && (
               <div className={`flex items-center transition-opacity ${hoveredIndex === index ? "opacity-100" : "opacity-0"}`}>
@@ -296,7 +292,7 @@
               {...(!viewOnly ? provided.dragHandleProps : {})}
               className={`flex items-center justify-center font-semibold p-1.5 ${!viewOnly ? "cursor-grab" : ""}`}
             >
-              Step {index + 1}
+              {t("planView.step")} {index + 1}
             </span>
             <div className="flex items-center ml-2">
               <div className="text-gray-600 dark:text-gray-300">
@@ -323,16 +319,17 @@
                 <div className=" text-[var(--color-text-primary)]">
                   <AutoResizeTextarea
                     key={`sentinel-textarea-${index}`}
-                    value={item.details + ' EVERY ' + formatDuration(item.sleep_duration || 0) + ' ' +
-                      (typeof item.condition === 'number'
-                        ? `FOR ${item.condition} time${item.condition !== 1 ? 's' : ''}`
-                        : `UNTIL ${item.condition || 'condition is met'}`)}
+                    value={`${item.details} ${t("planView.sentinelEvery")} ${formatDuration(item.sleep_duration || 0)} ${
+                      typeof item.condition === 'number'
+                        ? `${t("planView.sentinelFor")} ${item.condition} ${t("planView.sentinelTimes")}`
+                        : `${t("planView.sentinelUntil")} ${item.condition || t("planView.sentinelConditionMet")}`
+                    }`}
                     onChange={(e: React.ChangeEvent<HTMLTextAreaElement>) => updateDetails(index, e.target.value)}
                     onBlur={() => setFocusedIndex(null)}
                     autoFocus
                     className={`w-full p-2 min-w-[100px] max-w-full resize-y bg-[var(--color-bg-secondary)] text-[var(--color-text-primary)] rounded border ${!item.details.trim() ? "border-orange-300" : "border-[var(--color-border-primary)]"} ${viewOnly ? "cursor-default focus:outline-none" : ""}`}
                     readOnly={true}
-                    placeholder="Enter sentinel step description"
+                    placeholder={t("planView.enterSentinelStepDescription")}
                   />
                 </div>
 
@@ -347,13 +344,13 @@
                     autoFocus
                     className={`w-full p-2 min-w-[100px] max-w-full resize-y bg-[var(--color-bg-secondary)] text-[var(--color-text-primary)] rounded border ${!item.details.trim() ? "border-orange-300" : "border-[var(--color-border-primary)]"} ${viewOnly ? "cursor-default focus:outline-none" : ""}`}
                     readOnly={viewOnly}
-                    placeholder="Enter sentinel step description"
+                    placeholder={t("planView.enterSentinelStepDescription")}
                   />
 
 
                   {/* Line 1: Every */}
                   <div className="flex items-center gap-1">
-                    <span>Every</span> <Clock className="h-5 w-5 ml-1 mr-1" />
+                    <span>{t("planView.sentinelEvery")}</span> <Clock className="h-5 w-5 ml-1 mr-1" />
 
                     {focusedDurationIndex === index ? (
                       <>
@@ -368,7 +365,7 @@
                           min="0"
                           autoFocus
                         />
-                        <span className="text-[var(--color-text-secondary)]">seconds</span>
+                        <span className="text-[var(--color-text-secondary)]">{t("planView.sentinelSeconds")}</span>
                       </>
                     ) : (
                       <span
@@ -383,12 +380,12 @@
 
                   {/* Line 2: Until/For */}
                   <div className="flex items-start gap-1">
-                    <span className="mr-9">{typeof item.condition === 'number' ? 'For' : 'Until'}</span>
+                    <span className="mr-9">{typeof item.condition === 'number' ? t("planView.sentinelFor") : t("planView.sentinelUntil")}</span>
                     <AutoResizeTextarea
                       value={String(item.condition || '')}
                       onChange={(e) => updateSentinelField(index, 'condition', e.target.value)}
                       className="flex-1 px-1 py-0.5 rounded bg-[var(--color-bg-secondary)] text-[var(--color-text-primary)] font-medium border border-[var(--color-border-primary)]"
-                      placeholder={typeof item.condition === 'number' ? 'enter number of iterations' : 'enter condition'}
+                      placeholder={typeof item.condition === 'number' ? t("planView.sentinelIterationsPlaceholder") : t("planView.sentinelConditionPlaceholder")}
                     />
                   </div>
                 </div>
@@ -428,11 +425,9 @@
             onClick={() => setIsCollapsed(false)}
           >
             <ClipboardList className="h-5 w-5 mr-2 flex-shrink-0" />
-<<<<<<< HEAD
-            <h2 className="mb-3">Plan for: {task}</h2>
-=======
-            <h2 className="line-through">{t("planView.planFor")} {task === "Untitled" ? t("planCard.untitledPlan") : task}</h2>
->>>>>>> 942ff49e
+            <h2 className="mb-3">
+              {t("planView.planFor")} {task === "Untitled" ? t("planCard.untitledPlan") : task}
+            </h2>
           </div>
         ) : (
           <>
@@ -450,11 +445,9 @@
                   {viewOnly && (
                     <ClipboardList className="h-5 w-5 mr-2 flex-shrink-0" />
                   )}
-<<<<<<< HEAD
-                  <h2 className="mb-3">Plan for: {task}</h2>
-=======
-                  <h2 className="">{t("planView.planFor")} {task === "Untitled" ? t("planCard.untitledPlan") : task}</h2>
->>>>>>> 942ff49e
+                  <h2 className="mb-3">
+                    {t("planView.planFor")} {task === "Untitled" ? t("planCard.untitledPlan") : task}
+                  </h2>
                 </div>
               </div>
             )}
@@ -469,165 +462,11 @@
                         index={index}
                         isDragDisabled={viewOnly}
                       >
-                        {(provided) => (
-<<<<<<< HEAD
+                        {(provided) =>
                           isSentinelStep(item)
                             ? renderSentinelStep(item, index, provided)
                             : renderRegularStep(item, index, provided)
-=======
-                          <div
-                            ref={provided.innerRef}
-                            {...provided.draggableProps}
-                            className="flex flex-row gap-2"
-                            onMouseEnter={() => setHoveredIndex(index)}
-                            onMouseLeave={() => setHoveredIndex(null)}
-                          >
-                            <div className="flex items-center">
-                              <span
-                                {...(!viewOnly ? provided.dragHandleProps : {})}
-                                className={`flex items-center justify-center  font-semibold p-1.5 ${!viewOnly ? "cursor-grab" : ""
-                                  }`}
-                              >
-                                {t("planView.step")} {index + 1}
-                              </span>
-                              <div className="flex items-center ml-2">
-                                <div className="text-gray-600 dark:text-gray-300">
-                                  {React.cloneElement(
-                                    getAgentIcon(item.agent_name) || (
-                                      <AgentIcon />
-                                    ),
-                                    {
-                                      tooltip: getAgentName(item.agent_name),
-                                    }
-                                  )}
-                                </div>
-                              </div>
-                              {/* Sentinel Step Indicator */}
-                              {isSentinelStep(item) && (
-                                <div className="relative ml-2">
-                                  <ClipboardList
-                                    className="h-4 w-4 text-purple-600 dark:text-purple-400 cursor-pointer hover:text-purple-800 dark:hover:text-purple-200 transition-colors"
-                                    onClick={() => toggleSentinelTooltip(index)}
-                                    title="Sentinel Step - Click for details"
-                                  />
-                                  {/* Tooltip */}
-                                  {showSentinelTooltip[index] && (
-                                    <div className="absolute top-6 left-0 z-10 bg-gray-900 dark:bg-gray-700 text-white text-xs rounded-lg p-3 shadow-lg min-w-[200px]">
-                                      <div className="flex items-center mb-2">
-                                        <Moon className="h-3 w-3 mr-2 text-blue-300" />
-                                        <span className="font-medium">Sleep: {formatDuration(item.sleep_duration!)}</span>
-                                      </div>
-                                      <div className="flex items-start">
-                                        <Timer className="h-3 w-3 mr-2 mt-0.5 text-purple-300 flex-shrink-0" />
-                                        <div>
-                                          <span className="font-medium">Condition: </span>
-                                          <span className="break-words">
-                                            {typeof item.condition === 'number'
-                                              ? `Run ${item.condition} times`
-                                              : item.condition}
-                                          </span>
-                                        </div>
-                                      </div>
-                                      {/* Close button */}
-                                      <button
-                                        onClick={() => toggleSentinelTooltip(index)}
-                                        className="absolute -top-1 -right-1 bg-gray-600 hover:bg-gray-500 text-white rounded-full w-4 h-4 flex items-center justify-center text-xs"
-                                      >
-                                        ×
-                                      </button>
-                                    </div>
-                                  )}
-                                </div>
-                              )}
-                            </div>
-                            <div className="border-transparent p-1  px-2 mt-2.5 flex-1 rounded">
-                              <div className="flex items-center">
-                                {
-                                  <AutoResizeTextarea
-                                    key={`textarea-${index}`}
-                                    value={item.details}
-                                    onChange={(
-                                      e: React.ChangeEvent<HTMLTextAreaElement>
-                                    ) => updateDetails(index, e.target.value)}
-                                    onBlur={() => setFocusedIndex(null)}
-                                    autoFocus
-                                    className={`flex-1 p-2 min-w-[100px] max-w-full resize-y bg-[var(--color-bg-secondary)] text-[var(--color-text-primary)] rounded ${!item.details.trim()
-                                        ? "border border-orange-300"
-                                        : ""
-                                      } ${viewOnly
-                                        ? "cursor-default focus:outline-none"
-                                        : ""
-                                      }`}
-                                    readOnly={viewOnly}
-                                    placeholder={t("planView.enterStepDetails")}
-                                  />
-                                }
-                                {!viewOnly && (
-                                  <div
-                                    className={`flex items-center transition-opacity ${hoveredIndex === index
-                                        ? "opacity-100"
-                                        : "opacity-0"
-                                      }`}
-                                  >
-                                    <Trash2
-                                      role="button"
-                                      onClick={() => deleteLocalPlan(index)}
-                                      className="h-5 w-5 text-[var(--color-text-secondary)] ml-2 hover:text-red-500"
-                                    />
-                                  </div>
-                                )}
-                              </div>
-                              {/* Sentinel Step Editable Fields */}
-                              {isSentinelStep(item) && !viewOnly && (
-                                <div className="mt-3 space-y-2 border-t border-gray-200 dark:border-gray-700 pt-3">
-                                  <div className="text-xs font-medium text-gray-600 dark:text-gray-400 mb-2">
-                                    Sentinel Step Configuration
-                                  </div>
-                                  <div className="grid grid-cols-2 gap-3">
-                                    {/* Sleep Duration Input */}
-                                    <div>
-                                      <label className="block text-xs font-medium text-gray-700 dark:text-gray-300 mb-1">
-                                        Sleep Duration (seconds)
-                                      </label>
-                                      <input
-                                        type="number"
-                                        min="1"
-                                        max="86400"
-                                        value={item.sleep_duration || ''}
-                                        onChange={(e) => updateSleepDuration(index, e.target.value)}
-                                        className="w-full px-2 py-1 text-sm border border-gray-300 dark:border-gray-600 rounded bg-white dark:bg-gray-800 text-gray-900 dark:text-gray-100"
-                                        placeholder="e.g., 3600"
-                                      />
-                                      <div className="text-xs text-gray-500 mt-1">
-                                        Display: {item.sleep_duration ? formatDuration(item.sleep_duration) : 'Not set'}
-                                      </div>
-                                    </div>
-                                    {/* Condition Input */}
-                                    <div>
-                                      <label className="block text-xs font-medium text-gray-700 dark:text-gray-300 mb-1">
-                                        Condition
-                                      </label>
-                                      <input
-                                        type="text"
-                                        value={typeof item.condition === 'number' ? item.condition.toString() : (item.condition || '')}
-                                        onChange={(e) => updateCondition(index, e.target.value)}
-                                        className="w-full px-2 py-1 text-sm border border-gray-300 dark:border-gray-600 rounded bg-white dark:bg-gray-800 text-gray-900 dark:text-gray-100"
-                                        placeholder="e.g., 5 or 'until condition met'"
-                                      />
-                                      <div className="text-xs text-gray-500 mt-1">
-                                        {typeof item.condition === 'number'
-                                          ? `Will run ${item.condition} times`
-                                          : 'String condition'
-                                        }
-                                      </div>
-                                    </div>
-                                  </div>
-                                </div>
-                              )}
-                            </div>
-                          </div>
->>>>>>> 942ff49e
-                        )}
+                        }
                       </Draggable>
                     ))}
                     {provided.placeholder}
@@ -639,9 +478,9 @@
               <div className="mt-2 p-0 flex justify-end">
                 <div className="flex gap-4 items-center">
                   <span className="mt-1 text-[var(--color-text-secondary)] px-2">
-                                {saveStatus === "saving" && t("planView.saving")}
-            {saveStatus === "saved" && ""}
-            {saveStatus === "error" && t("planView.errorSavingChanges")}
+                    {saveStatus === "saving" && t("planView.saving")}
+                    {saveStatus === "saved" && ""}
+                    {saveStatus === "error" && t("planView.errorSavingChanges")}
                   </span>
                   <div
                     onClick={addLocalPlan}
