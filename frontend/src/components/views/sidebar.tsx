import React, { useMemo } from "react";
import { Button, Tooltip, Dropdown, Menu } from "antd";
import {
  Plus,
  Edit,
  Trash2,
  InfoIcon,
  RefreshCcw,
  Loader2,
  FileText,
  Archive,
  MoreVertical,
  StopCircle,
} from "lucide-react";
import type { Session, RunStatus } from "../types/datamodel";
import SubMenu from "../common/SubMenu";
import { SessionRunStatusIndicator } from "./statusicon";
import LearnPlanButton from "../features/Plans/LearnPlanButton";
import { Button as CustomButton } from "../common/Button";

interface SidebarProps {
  isOpen: boolean;
  sessions: Session[];
  currentSession: Session | null;
  onToggle: () => void;
  onSelectSession: (session: Session) => void;
  onEditSession: (session?: Session) => void;
  onDeleteSession: (sessionId: number) => void;
  isLoading?: boolean;
  sessionRunStatuses: { [sessionId: number]: RunStatus };
  activeSubMenuItem: string;
  onSubMenuChange: (tabId: string) => void;
  onStopSession: (sessionId: number) => void;
}

export const Sidebar: React.FC<SidebarProps> = ({
  isOpen,
  sessions,
  currentSession,
  onToggle,
  onSelectSession,
  onEditSession,
  onDeleteSession,
  isLoading = false,
  sessionRunStatuses,
  activeSubMenuItem,
  onSubMenuChange,
  onStopSession,
}) => {
  // Group sessions by time period
  const groupSessions = (sessions: Session[]) => {
    const now = new Date();
    const today = new Date(now.getFullYear(), now.getMonth(), now.getDate());
    const yesterday = new Date(today);
    yesterday.setDate(yesterday.getDate() - 1);
    const last7Days = new Date(today);
    last7Days.setDate(last7Days.getDate() - 7);
    const last30Days = new Date(today);
    last30Days.setDate(last30Days.getDate() - 30);

    return {
      today: sessions.filter((s) => {
        const date = new Date(s.created_at || "");
        return date >= today;
      }),
      yesterday: sessions.filter((s) => {
        const date = new Date(s.created_at || "");
        return date >= yesterday && date < today;
      }),
      last7Days: sessions.filter((s) => {
        const date = new Date(s.created_at || "");
        return date >= last7Days && date < yesterday;
      }),
      last30Days: sessions.filter((s) => {
        const date = new Date(s.created_at || "");
        return date >= last30Days && date < last7Days;
      }),
      older: sessions.filter((s) => {
        const date = new Date(s.created_at || "");
        return date < last30Days;
      }),
    };
  };

  // Sort sessions by date in descending order (most recent first)
  const sortedSessions = useMemo(
    () =>
      [...sessions].sort((a, b) => {
        return (
          new Date(b.created_at || "").getTime() -
          new Date(a.created_at || "").getTime()
        );
      }),
    [sessions]
  );

  const groupedSessions = useMemo(
    () => groupSessions(sortedSessions),
    [sortedSessions]
  );

  // Helper function to render session group
  const renderSessionGroup = (sessions: Session[]) => (
    <>
<<<<<<< HEAD
      {sessions.map((s) => (
        <div key={s.id} className="relative">
          <div
            className={`group flex items-center justify-between p-2 py-1 text-sm ${
              isLoading
                ? "pointer-events-none opacity-50"
                : "cursor-pointer hover:bg-tertiary"
            } ${
              currentSession?.id === s.id
                ? " border-l-2 border-magenta-800 bg-secondary"
                : ""
            }`}
            onClick={() => !isLoading && onSelectSession(s)}
          >
            <div className="flex items-center gap-2 flex-1">
              <span className="truncate text-sm">
                {s.name.slice(0, 20)}
                {s.name.length > 20 ? "..." : ""}
              </span>
              {s.id && (
                <SessionRunStatusIndicator status={sessionRunStatuses[s.id]} />
              )}
            </div>
            <div className="flex gap-2 opacity-0 group-hover:opacity-100 transition-opacity">
              <Dropdown
                trigger={["click"]}
                overlay={
                  <Menu>
                    <Menu.Item
                      key="edit"
                      onClick={(e) => {
                        e.domEvent.stopPropagation();
                        onEditSession(s);
                      }}
                    >
                      Edit
                    </Menu.Item>
                    <Menu.Item
                      key="delete"
                      onClick={(e) => {
                        e.domEvent.stopPropagation();
                        if (s.id) onDeleteSession(s.id);
                      }}
                      danger
                    >
                      Delete
                    </Menu.Item>
                    <Menu.Item
                      key="learn-plan"
                      onClick={(e) => e.domEvent.stopPropagation()}
                    >
                      <LearnPlanButton
                        sessionId={Number(s.id)}
                        messageId={-1}
                      />
                    </Menu.Item>
                  </Menu>
                }
                placement="bottomRight"
              >
                <Button
                  type="text"
                  size="small"
                  className="p-0 min-w-[24px] h-6"
                  icon={<MoreVertical className="w-4 h-4" />}
                  onClick={(e) => e.stopPropagation()}
                />
              </Dropdown>
=======
      {sessions.map((s) => {
        const status = sessionRunStatuses[s.id];
        const isActive = [
          "active",
          "awaiting_input",
          "pausing",
          "paused",
        ].includes(status);
        return (
          <div key={s.id} className="relative">
            <div
              className={`group flex items-center justify-between rounded-l p-2 py-1 text-sm ${
                isLoading
                  ? "pointer-events-none opacity-50"
                  : "cursor-pointer hover:bg-tertiary"
              } ${
                currentSession?.id === s.id
                  ? "  border-accent bg-secondary"
                  : ""
              }`}
              onClick={() => !isLoading && onSelectSession(s)}
            >
              <div className="flex items-center gap-2 flex-1">
                <span className="truncate text-sm">
                  {s.name.slice(0, 20)}
                  {s.name.length > 20 ? "..." : ""}
                </span>
                {s.id && (
                  <SessionRunStatusIndicator
                    status={sessionRunStatuses[s.id]}
                  />
                )}
              </div>
              <div className="flex gap-2 opacity-0 group-hover:opacity-100 transition-opacity">
                <Dropdown
                  trigger={["click"]}
                  overlay={
                    <Menu>
                      <Menu.Item
                        key="edit"
                        onClick={(e) => {
                          e.domEvent.stopPropagation();
                          onEditSession(s);
                        }}
                      >
                        <Edit className="w-4 h-4 inline-block mr-1.5 -mt-0.5" />{" "}
                        Edit
                      </Menu.Item>
                      <Menu.Item
                        key="stop"
                        onClick={(e) => {
                          e.domEvent.stopPropagation();
                          if (isActive && s.id) onStopSession(s.id);
                        }}
                        disabled={!isActive}
                        danger
                      >
                        <StopCircle className="w-4 h-4 inline-block mr-1.5 -mt-0.5 text-red-500" />{" "}
                        Disconnect
                      </Menu.Item>
                      <Menu.Item
                        key="delete"
                        onClick={(e) => {
                          e.domEvent.stopPropagation();
                          if (s.id) onDeleteSession(s.id);
                        }}
                        danger
                      >
                        <Trash2 className="w-4 h-4 inline-block mr-1.5 -mt-0.5 text-red-500" />{" "}
                        Delete
                      </Menu.Item>
                      <Menu.Item
                        key="learn-plan"
                        onClick={(e) => e.domEvent.stopPropagation()}
                      >
                        <LearnPlanButton
                          sessionId={Number(s.id)}
                          messageId={-1}
                        />
                      </Menu.Item>
                    </Menu>
                  }
                  placement="bottomRight"
                >
                  <Button
                    type="text"
                    size="small"
                    className="p-0 min-w-[24px] h-6"
                    icon={<MoreVertical className="w-4 h-4" />}
                    onClick={(e) => e.stopPropagation()}
                  />
                </Dropdown>
              </div>
>>>>>>> 14c9b8d9
            </div>
          </div>
        );
      })}
    </>
  );

  const sidebarContent = useMemo(() => {
    if (!isOpen) {
      return null;
    }

    return (
      <div className="h-full border-r border-secondary">
        <div className="mb-4">
          <SubMenu
            items={[
              {
                id: "current_session",
                label: "Current Session",
                icon: <FileText className="w-4 h-4" />,
              },
              {
                id: "saved_plan",
                label: "Saved Plans",
                icon: <Archive className="w-4 h-4" />,
              },
            ]}
            activeItem={activeSubMenuItem}
            onClick={onSubMenuChange}
          />
        </div>

        {
          <>
            <div className="flex items-center justify-between py-2 border-secondary">
              <div className="flex items-center gap-2">
                <span className="text-primary font-medium">Sessions</span>

                {isLoading ? (
                  <div className="py-2 flex text-sm text-secondary">
                    Loading...{" "}
                    <RefreshCcw className="w-4 h-4 inline-block ml-2 animate-spin" />
                  </div>
                ) : (
                  <span className="py-2 bg-accent/10 text-sm text-secondary rounded">
                    {sortedSessions.length}
                  </span>
                )}
              </div>
            </div>

            <div className="my-4 flex text-sm">
              <div className="mr-2 w-full">
                <Tooltip title="Create new session">
                  <CustomButton
                    className="w-full"
                    variant="primary"
                    size="md"
                    icon={<Plus className="w-4 h-4" />}
                    onClick={() => onEditSession()}
                    disabled={isLoading}
                  >
                    New Session
                  </CustomButton>
                </Tooltip>
              </div>
            </div>

            <div className="overflow-y-auto h-[calc(100%-200px)] scroll">
              {sortedSessions.length === 0 ? (
                <div className="p-2 mr-2 text-center text-secondary text-sm border border-dashed rounded">
                  <InfoIcon className="w-4 h-4 inline-block mr-1.5 -mt-0.5" />
                  No recent sessions found
                </div>
              ) : (
                <>
                  {groupedSessions.today.length > 0 && (
                    <div>
                      <div className="py-2 text-sm text-secondary">Today</div>
                      {renderSessionGroup(groupedSessions.today)}
                    </div>
                  )}
                  {groupedSessions.yesterday.length > 0 && (
                    <div>
                      <div className="py-2 text-sm text-secondary">
                        Yesterday
                      </div>
                      {renderSessionGroup(groupedSessions.yesterday)}
                    </div>
                  )}
                  {groupedSessions.last7Days.length > 0 && (
                    <div>
                      <div className="py-2 text-sm text-secondary">
                        Last 7 Days
                      </div>
                      {renderSessionGroup(groupedSessions.last7Days)}
                    </div>
                  )}
                  {groupedSessions.last30Days.length > 0 && (
                    <div>
                      <div className="py-2 text-sm text-secondary">
                        Last 30 Days
                      </div>
                      {renderSessionGroup(groupedSessions.last30Days)}
                    </div>
                  )}
                  {groupedSessions.older.length > 0 && (
                    <div>
                      <div className="py-2 text-sm text-secondary">Older</div>
                      {renderSessionGroup(groupedSessions.older)}
                    </div>
                  )}
                </>
              )}
            </div>
          </>
        }
      </div>
    );
  }, [
    isOpen,
    activeSubMenuItem,
    onSubMenuChange,
    sortedSessions,
    groupedSessions,
    isLoading,
    onEditSession,
    renderSessionGroup,
  ]);

  return sidebarContent;
};<|MERGE_RESOLUTION|>--- conflicted
+++ resolved
@@ -102,76 +102,6 @@
   // Helper function to render session group
   const renderSessionGroup = (sessions: Session[]) => (
     <>
-<<<<<<< HEAD
-      {sessions.map((s) => (
-        <div key={s.id} className="relative">
-          <div
-            className={`group flex items-center justify-between p-2 py-1 text-sm ${
-              isLoading
-                ? "pointer-events-none opacity-50"
-                : "cursor-pointer hover:bg-tertiary"
-            } ${
-              currentSession?.id === s.id
-                ? " border-l-2 border-magenta-800 bg-secondary"
-                : ""
-            }`}
-            onClick={() => !isLoading && onSelectSession(s)}
-          >
-            <div className="flex items-center gap-2 flex-1">
-              <span className="truncate text-sm">
-                {s.name.slice(0, 20)}
-                {s.name.length > 20 ? "..." : ""}
-              </span>
-              {s.id && (
-                <SessionRunStatusIndicator status={sessionRunStatuses[s.id]} />
-              )}
-            </div>
-            <div className="flex gap-2 opacity-0 group-hover:opacity-100 transition-opacity">
-              <Dropdown
-                trigger={["click"]}
-                overlay={
-                  <Menu>
-                    <Menu.Item
-                      key="edit"
-                      onClick={(e) => {
-                        e.domEvent.stopPropagation();
-                        onEditSession(s);
-                      }}
-                    >
-                      Edit
-                    </Menu.Item>
-                    <Menu.Item
-                      key="delete"
-                      onClick={(e) => {
-                        e.domEvent.stopPropagation();
-                        if (s.id) onDeleteSession(s.id);
-                      }}
-                      danger
-                    >
-                      Delete
-                    </Menu.Item>
-                    <Menu.Item
-                      key="learn-plan"
-                      onClick={(e) => e.domEvent.stopPropagation()}
-                    >
-                      <LearnPlanButton
-                        sessionId={Number(s.id)}
-                        messageId={-1}
-                      />
-                    </Menu.Item>
-                  </Menu>
-                }
-                placement="bottomRight"
-              >
-                <Button
-                  type="text"
-                  size="small"
-                  className="p-0 min-w-[24px] h-6"
-                  icon={<MoreVertical className="w-4 h-4" />}
-                  onClick={(e) => e.stopPropagation()}
-                />
-              </Dropdown>
-=======
       {sessions.map((s) => {
         const status = sessionRunStatuses[s.id];
         const isActive = [
@@ -189,7 +119,7 @@
                   : "cursor-pointer hover:bg-tertiary"
               } ${
                 currentSession?.id === s.id
-                  ? "  border-accent bg-secondary"
+                  ? " border-l-2 border-magenta-800 bg-secondary"
                   : ""
               }`}
               onClick={() => !isLoading && onSelectSession(s)}
@@ -265,7 +195,6 @@
                   />
                 </Dropdown>
               </div>
->>>>>>> 14c9b8d9
             </div>
           </div>
         );
