import React, { useMemo } from "react";
import { Tooltip, Dropdown, Menu } from "antd";
import {
  Plus,
  Edit,
  Trash2,
  InfoIcon,
  RefreshCcw,
  FileText,
  Archive,
  MoreVertical,
  StopCircle,
} from "lucide-react";
import type { Session, RunStatus } from "../types/datamodel";
import SubMenu from "../common/SubMenu";
import { SessionRunStatusIndicator } from "./statusicon";
import LearnPlanButton from "../features/Plans/LearnPlanButton";
import { Button } from "../common/Button";

interface SidebarProps {
  isOpen: boolean;
  sessions: Session[];
  currentSession: Session | null;
  onToggle: () => void;
  onSelectSession: (session: Session) => void;
  onEditSession: (session?: Session) => void;
  onDeleteSession: (sessionId: number) => void;
  isLoading?: boolean;
  sessionRunStatuses: { [sessionId: number]: RunStatus };
  activeSubMenuItem: string;
  onSubMenuChange: (tabId: string) => void;
  onStopSession: (sessionId: number) => void;
}

export const Sidebar: React.FC<SidebarProps> = ({
  isOpen,
  sessions,
  currentSession,
  onSelectSession,
  onEditSession,
  onDeleteSession,
  isLoading = false,
  sessionRunStatuses,
  activeSubMenuItem,
  onSubMenuChange,
  onStopSession,
}) => {
  // Group sessions by time period
  const groupSessions = (sessions: Session[]) => {
    const now = new Date();
    const today = new Date(now.getFullYear(), now.getMonth(), now.getDate());
    const yesterday = new Date(today);
    yesterday.setDate(yesterday.getDate() - 1);
    const last7Days = new Date(today);
    last7Days.setDate(last7Days.getDate() - 7);
    const last30Days = new Date(today);
    last30Days.setDate(last30Days.getDate() - 30);

    return {
      today: sessions.filter((s) => {
        const date = new Date(s.created_at || "");
        return date >= today;
      }),
      yesterday: sessions.filter((s) => {
        const date = new Date(s.created_at || "");
        return date >= yesterday && date < today;
      }),
      last7Days: sessions.filter((s) => {
        const date = new Date(s.created_at || "");
        return date >= last7Days && date < yesterday;
      }),
      last30Days: sessions.filter((s) => {
        const date = new Date(s.created_at || "");
        return date >= last30Days && date < last7Days;
      }),
      older: sessions.filter((s) => {
        const date = new Date(s.created_at || "");
        return date < last30Days;
      }),
    };
  };

  // Sort sessions by date in descending order (most recent first)
  const sortedSessions = useMemo(
    () =>
      [...sessions].sort((a, b) => {
        return (
          new Date(b.created_at || "").getTime() -
          new Date(a.created_at || "").getTime()
        );
      }),
    [sessions]
  );

  const groupedSessions = useMemo(
    () => groupSessions(sortedSessions),
    [sortedSessions]
  );

  // Helper function to render session group
  const renderSessionGroup = (sessions: Session[]) => (
    <>
      {sessions.map((s) => {
<<<<<<< HEAD
        const status = sessionRunStatuses[s.id as keyof typeof sessionRunStatuses];
        const isActive = [
=======
        const status = s.id ? sessionRunStatuses[s.id] : undefined;
        const isActive = status ? [
>>>>>>> e7e9b64e
          "active",
          "awaiting_input",
          "pausing",
          "paused",
        ].includes(status) : false;
        return (
          <div key={s.id} className="relative">
            <div
<<<<<<< HEAD
              className={`group flex items-center justify-between p-2 py-1 text-sm ${isLoading
=======
              className={`group flex items-center p-2 py-1 text-sm ${
                isLoading
>>>>>>> e7e9b64e
                  ? "pointer-events-none opacity-50"
                  : "cursor-pointer hover:bg-tertiary"
                } ${currentSession?.id === s.id
                  ? " border-l-2 border-magenta-800 bg-secondary"
                  : ""
                }`}
              onClick={() => !isLoading && onSelectSession(s)}
              onKeyDown={(e) => !isLoading && (e.key === 'Enter' || e.key === ' ') && onSelectSession(s)}
              role="button"
              tabIndex={0}
              aria-label={`Select session ${s.name}`}
            >
              <div className="flex items-center gap-2 flex-1 min-w-0">
                <span className="truncate text-sm max-w-[140px]">
                  {s.name}
                </span>
                {s.id && (
                  <SessionRunStatusIndicator
                    status={sessionRunStatuses[s.id]}
                  />
                )}
              </div>
              <div className="flex gap-2 opacity-0 group-hover:opacity-100 transition-opacity w-8 justify-end flex-shrink-0">
                <Dropdown
                  trigger={["click"]}
                  overlay={
                    <Menu>
                      <Menu.Item
                        key="edit"
                        onClick={(e) => {
                          e.domEvent.stopPropagation();
                          onEditSession(s);
                        }}
                      >
                        <Edit className="w-4 h-4 inline-block mr-1.5 -mt-0.5" />{" "}
                        Edit
                      </Menu.Item>
                      <Menu.Item
                        key="stop"
                        onClick={(e) => {
                          e.domEvent.stopPropagation();
                          if (isActive && s.id) onStopSession(s.id);
                        }}
                        disabled={!isActive}
                        danger
                      >
                        <StopCircle className="w-4 h-4 inline-block mr-1.5 -mt-0.5" />{" "}
                        Disconnect
                      </Menu.Item>
                      <Menu.Item
                        key="delete"
                        onClick={(e) => {
                          e.domEvent.stopPropagation();
                          if (s.id) onDeleteSession(s.id);
                        }}
                        danger
                      >
                        <Trash2 className="w-4 h-4 inline-block mr-1.5 -mt-0.5" />{" "}
                        Delete
                      </Menu.Item>
                      <Menu.Item
                        key="learn-plan"
                        onClick={(e) => e.domEvent.stopPropagation()}
                      >
                        <LearnPlanButton
                          sessionId={Number(s.id)}
                          messageId={-1}
                        />
                      </Menu.Item>
                    </Menu>
                  }
                  placement="bottomRight"
                >
                  <Button
                    variant="tertiary"
                    size="sm"
                    icon={<MoreVertical className="w-4 h-4" />}
                    onClick={(e) => e.stopPropagation()}
                    className="!p-0 min-w-[24px] h-6"
                  />
                </Dropdown>
              </div>
            </div>
          </div>
        );
      })}
    </>
  );

  const sidebarContent = useMemo(() => {
    if (!isOpen) {
      return null;
    }

    return (
      <div className="h-full border-r border-secondary">
        <div className="mb-4">
          <SubMenu
            items={[
              {
                id: "current_session",
                label: "Current Session",
                icon: <FileText className="w-4 h-4" />,
              },
              {
                id: "saved_plan",
                label: "Saved Plans",
                icon: <Archive className="w-4 h-4" />,
              },
            ]}
            activeItem={activeSubMenuItem}
            onClick={onSubMenuChange}
          />
        </div>

        {
          <>
            <div className="flex items-center justify-between py-2 border-secondary">
              <div className="flex items-center gap-2">
                <span className="text-primary font-medium">Sessions</span>

                {isLoading ? (
                  <div className="py-2 flex text-sm text-secondary">
                    Loading...{" "}
                    <RefreshCcw className="w-4 h-4 inline-block ml-2 animate-spin" />
                  </div>
                ) : (
                  <span className="py-2 bg-accent/10 text-sm text-secondary rounded">
                    {sortedSessions.length}
                  </span>
                )}
              </div>
            </div>

            <div className="my-4 flex text-sm">
              <div className="mr-2 w-full">
                <Tooltip title="Create new session">
                  <Button
                    className="w-full"
                    variant="primary"
                    size="md"
                    icon={<Plus className="w-4 h-4" />}
                    onClick={() => onEditSession()}
                    disabled={isLoading}
                  >
                    New Session
                  </Button>
                </Tooltip>
              </div>
            </div>

            <div className="overflow-y-auto h-[calc(100%-200px)] scroll">
              {sortedSessions.length === 0 ? (
                <div className="p-2 mr-2 text-center text-secondary text-sm border border-dashed rounded">
                  <InfoIcon className="w-4 h-4 inline-block mr-1.5 -mt-0.5" />
                  No recent sessions found
                </div>
              ) : (
                <>
                  {groupedSessions.today.length > 0 && (
                    <div>
                      <div className="py-2 text-sm text-secondary">Today</div>
                      {renderSessionGroup(groupedSessions.today)}
                    </div>
                  )}
                  {groupedSessions.yesterday.length > 0 && (
                    <div>
                      <div className="py-2 text-sm text-secondary">
                        Yesterday
                      </div>
                      {renderSessionGroup(groupedSessions.yesterday)}
                    </div>
                  )}
                  {groupedSessions.last7Days.length > 0 && (
                    <div>
                      <div className="py-2 text-sm text-secondary">
                        Last 7 Days
                      </div>
                      {renderSessionGroup(groupedSessions.last7Days)}
                    </div>
                  )}
                  {groupedSessions.last30Days.length > 0 && (
                    <div>
                      <div className="py-2 text-sm text-secondary">
                        Last 30 Days
                      </div>
                      {renderSessionGroup(groupedSessions.last30Days)}
                    </div>
                  )}
                  {groupedSessions.older.length > 0 && (
                    <div>
                      <div className="py-2 text-sm text-secondary">Older</div>
                      {renderSessionGroup(groupedSessions.older)}
                    </div>
                  )}
                </>
              )}
            </div>
          </>
        }
      </div>
    );
  }, [
    isOpen,
    activeSubMenuItem,
    onSubMenuChange,
    sortedSessions,
    groupedSessions,
    isLoading,
    onEditSession,
    renderSessionGroup,
  ]);

  return sidebarContent;
};<|MERGE_RESOLUTION|>--- conflicted
+++ resolved
@@ -101,27 +101,18 @@
   const renderSessionGroup = (sessions: Session[]) => (
     <>
       {sessions.map((s) => {
-<<<<<<< HEAD
         const status = sessionRunStatuses[s.id as keyof typeof sessionRunStatuses];
         const isActive = [
-=======
-        const status = s.id ? sessionRunStatuses[s.id] : undefined;
-        const isActive = status ? [
->>>>>>> e7e9b64e
           "active",
           "awaiting_input",
           "pausing",
           "paused",
-        ].includes(status) : false;
+        ].includes(status);
         return (
           <div key={s.id} className="relative">
             <div
-<<<<<<< HEAD
-              className={`group flex items-center justify-between p-2 py-1 text-sm ${isLoading
-=======
               className={`group flex items-center p-2 py-1 text-sm ${
                 isLoading
->>>>>>> e7e9b64e
                   ? "pointer-events-none opacity-50"
                   : "cursor-pointer hover:bg-tertiary"
                 } ${currentSession?.id === s.id
