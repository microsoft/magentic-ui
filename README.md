--- conflicted
+++ resolved
@@ -127,27 +127,6 @@
 
 
 If you're interested in reading more checkout our [technical report](https://www.microsoft.com/en-us/research/wp-content/uploads/2025/07/magentic-ui-report.pdf) and [blog post](https://www.microsoft.com/en-us/research/blog/magentic-ui-an-experimental-human-centered-web-agent/).
-
-<<<<<<< HEAD
-<details>
-<summary>📝 BibTeX Citation</summary>
-
-```bibtex
-@techreport{mozannar2025magentic-ui,
-author = {Mozannar, Hussein and Bansal, Gagan and Tan, Cheng and Fourney, Adam and Dibia, Victor and Chen, Jingya and Gerrits, Jack and Payne, Tyler and Maldaner, Matheus Kunzler and Grunde-McLaughlin, Madeleine and Zhu, Eric and Bassman, Griffin and Alber, Jacob and Chang, Peter and Loynd, Ricky and Niedtner, Friederike and Kamar, Ece and Murad, Maya and Hosn, Rafah and Amershi, Saleema},
-title = {Magentic-UI: Towards Human-in-the-loop Agentic Systems},
-institution = {Microsoft},
-year = {2025},
-month = {July},
-abstract = {AI agents powered by large language models are increasingly capable of autonomously completing complex, multi-step tasks using external tools. Yet, they still fall short of human-level performance in most domains including computer use, software development, and research. Their growing autonomy and ability to interact with the outside world, also introduces safety and security risks including potentially misaligned actions and adversarial manipulation. We argue that human-in-the-loop agentic systems offer a promising path forward, combining human oversight and control with AI efficiency to unlock productivity from imperfect systems. We introduce Magentic-UI, an open-source web interface for developing and studying human-agent interaction. Built on a flexible multi-agent architecture, Magentic-UI supports web browsing, code execution, and file manipulation, and can be extended with diverse tools via Model Context Protocol (MCP). Moreover, Magentic-UI presents six interaction mechanisms for enabling effective, low-cost human involvement: co-planning, co-tasking, multi-tasking, action guards, and long-term memory. We evaluate Magentic-UI across four dimensions: autonomous task completion on agentic benchmarks, simulated user testing of its interaction capabilities, qualitative studies with real users, and targeted safety assessments. Our findings highlight Magentic-UI's potential to advance safe and efficient human-agent collaboration.},
-url = {https://www.microsoft.com/en-us/research/publication/magentic-ui-report/},
-number = {MSR-TR-2025-40},
-}
-```
-
-</details>
-=======
->>>>>>> 659aaec4
 
 ## 🛠️ Installation
 ### Pre-Requisites
